--- conflicted
+++ resolved
@@ -1,10 +1,6 @@
 ### Changelog
 
-<<<<<<< HEAD
 #### Version - 2.3.0.1 - 10/1/2020
-=======
-#### Version - 2.3.0.0 - 9/21/2020
->>>>>>> fce50cb3
 * Rewrote the file extraction routines. New code uses less memory, less disk space, and performs less thrashing on HDDs
 * Reworked IPS4 integration to reduce download failures
 * Profiles can now contain an (optional) file `compiler_settings.json` that includes options for other games to be used during install.
@@ -13,13 +9,10 @@
 * Includes a "Favor performance over RAM" optional mode (defaults to off) that will use excessive amounts of RAM in exchange
 for almost 1GB/sec install speed on the correct hardware. Don't enable this unless you have a fast SSD and at least 2.5GB of RAM for every
 install thread.
-<<<<<<< HEAD
 * Fixed Extraction so that zip files no longer cause WJ to CTD
 * Better path logging during install and compilation
 * Fix the "this was created with a newer version of Wabbajack" issue
-=======
 * If a downloaded file doesn't match the expected hash, try alternative download locations, if allowed
->>>>>>> fce50cb3
 
 
 #### Version - 2.2.2.0 - 8/31/2020
