### Changelog

#### Version - 3.0.4.1 - TBD
<<<<<<< HEAD

* Fix recursive writing of meta files for meta files
=======
* Improved Admin Check
* Improved naming of installation fields to clear up some confusion. 

>>>>>>> df97323b

#### Version - 3.0.4.0 - 11/12/2022
* Upgrade GameFinder to 2.2.1
* Update to .NET 7.0 (no user updates required)
* Update to Gallery:
  * The Gallery now also Shows the total combined storage requirement to avoid confusion
* Updates to Compilation Screen:
  * Include and Ignore Lists now have an option to add individual files
  * All file/folder pickers now allow selection of multiple files in the same folder
* Added installation-step for marking archives that weren't used during the installation as hidden inside MO2, to avoid confusion caused by leftover files from failed attempts or other modlist or private downloads (They can be unhidden by users knowing what they are doing.)
* Fixes to the inferring of settings (please use the re-infer settings button to apply them)
  * Wabbajack compilation tags should now be imported 1:1 to how they worked in 2.5
* Fixes for file association (double clicking .wabbajack files to open the installation Menu)
* Game support:
  * Added support for Karryn's Prison
  * Added support for The Witcher: Enhanced Edition
  * Added support for GOG Version of Skyrim Special Edition (It now depends on individual lists if they support it.)
  * Added support for GOG Version of Dragon's Dogma: Dark Arisen (It now depends on individual lists if they support it.)

#### Version - 3.0.3.1 - 10/30/2022
* Fix file verification issues for CreatedBSAs
* Fix files during verification where CreatedDate > LastModified

#### Version - 3.0.3.0 - 10/26/2022
* Verify hashes of all installed files
* Verify contents of BSAs during installation
* Provide a new CLI command for verifying a installed modlist
* When downloading from one Nexus CDN server fails, WJ will now try alternate Nexus servers

#### Version - 3.0.2.3 - 10/19/2022
* HOTFIX: revert GameFinder library to 1.8 until it's a bit more forgiving of corrupt files

#### Version - 3.0.2.2 - 10/19/2022
* HOTFIX: make game detection *even more* safe against crashes

#### Version - 3.0.2.1 - 10/19/2022
* HOTFIX: make game detection more safe against crashes

#### Version - 3.0.2.0 - 10/19/2022
* Show Modlist readmes after install
* Basic support for commandline options in the WPF app
* Re-add support for file associations of Wabbajack and .wabbajack files (thanks erri!)
* Update to the latest game finder libraries
* Add some debugging messages for when zEdit merge fails
* Add caching of archive validation to remove the random failures during compilation

#### Version - 3.0.1.9 - 10/4/2022
* Lots of compiler improvements for faster compilation
* Limit the log view to the last 200 messages for better UI performance
* Optimize BSA Building to give better performance and UI feedback
* Improve UI performance during "finding files to delete"

#### Version - 3.0.1.8 - 10/1/2022
* Fix broken ZEditMerge code (this stream is not readable)
* Update out-of-date dependencies
* Update CLI to perform lazy initialization of command components (faster startup)
* Fix some status messages during installation
* Optimize the modlist optimizer so runs a bit faster
* Rework the file hash cache so it doesn't block the UI thread
* Errors when downloading modlists no longer cause the app to crash
* Only parse and edit screen sizes in INI files when installing MO2 lists
* Update the build to show source code names/numbers in exceptions in the logs
* Move logs back into the same folder as the launcher
* Update the launcher to once again load new versions from the Nexus when possible

#### Version - 3.0.1.7 - 9/27/2022
* HOTFIX: fix "Could not find part of path" bug related to the profiles folder

#### Version - 3.0.1.6 - 9/26/2022
* Fix Cyberpunk 2077 GoG recognition 
* Add a CLI command `list-games` to list all games recognized by WJ and their versions/locations
* Fix Native Game Compiler installs
* Fix Native Game Compiler compilation

#### Version - 3.0.1.5 - 9/26/2022
* Fix MO2ArchiveName resolution
* Improve performance of the compiler stack
* Save the location of the browser window and open the next window in the same location
* Fix a leak of msedgwebview2.exe instances when doing manual downloads
* Massively improve patch load times
* Massively improve patch build times
* Reduce situations where the UI appears to be hung due the above two issues
* Fix file extraction progress bars not displaying properly (and going away)
* Update status bars to be a bit more accurate

#### Version - 3.0.1.4 - 9/21/2022
* Fix several of case sensitive path comparisons, that could result in deleting downloads

#### Version - 3.0.1.3 - 9/20/2022
* Auto-include splash.png files when compiling
* Fix support for `WABBAJACK_NOMATCH_INCLUDE_FILES.txt` and other variants
* Fix missing MO2ArchiveName for stardewvalley
* Write the name/version of the modlist to the log before installing
* Refuse to install inside a Game folder or the a parent of a game folder
* Refuse to install inside the Wabbajack folder or a parent of the Wabbajack folder

#### Version - 3.0.1.2 - 9/19/2022
* Fix error with FNV BSAs not building properly when files are in the root folder
* Fix for UnknownError in the Launcher (will require the Wabbajack.exe launcher to be re-downloaded)

#### Version - 3.0.1.1 - 9/19/2022
* Auto install WebView2 if Windows doesn't already have it installed
* Save settings before exiting the app
* Add more logging to the launcher

#### Version - 3.0.1.0 - 9/19/2022
* Official release of the 3.0 codebase

#### Version - 3.0.0.7 - 9/12/2022
* Fix Dragons' Dogma MO2 archive names
* Add Modlist Report for CLI

#### Version - 3.0.0.6 - 8/23/2022
* Upgrade several dependency libraries
* Provide a better error message when someone attempts to compile before logging into the Nexus (or installing a list)
* Add `Ignore` as another compiler option
* Add button to re-infer compiler settings
* Show `Selected MO2 Profile` in the compiler settings

#### Version - 3.0.0.5 - 8/22/2022
* No longer rehashes files on every compile (faster Add Roots step during compilation)
* Editing paths in the install/compile settings won't crash the app
* Fix for .refcache files not being ignored during compilation
* Greatly reduce the amount of UI hangups during compilation

#### Version - 3.0.0.4 - 8/20/2022
* Fix for: when some optional game files weren't present (like CreationKit.exe), the app would refuse to recognize any files from that game

#### Version - 3.0.0.3 - 8/20/2022
* Properly detect the program version
* Fix how the download folder is set in MO2 during installation
* During compilation, output location is now selected as a folder not a file
* Fix several CTD issues inside WJ itself

#### Version - 3.0.0.2 - 8/19/2022
* Be more tolerant of bad picture Urls while validating Nexus Downloads (thanks ForgottenGlory)
* Fix loading and saving of several compiler fields
* Show Author/Image/Title in compiler configuration page
* Attempt to fix a "Not run on owning thread" issue during compilation

#### Version - 3.0.0.1 - 8/19/2022
* Fix the utterly broken build pipeline, app actually runs now
* Trigger login pages for sites if the user doesn't log in before installing

#### Version - 3.0.0.0 - 8/18/2022
* Completely new codebase
* Based on WebView2, .NET 6
* Probably lots of new bugs, please test

#### Version - 2.5.3.28 - 8/30/2022
* Auto-inline `.compiler_settings` files during compilation

#### Version - 2.5.3.27 - 8/7/2022
* A few fixes for VectorPlexis and LL, you may need to log out and back in from these sites

#### Version - 2.5.3.26 - 8/4/2022
* Use the new VectorPlexis domain
* Use the new LoversLab API domain

#### Version - 2.5.3.25 - 6/29/2022
* Correctly modify Witcher 3 settings to the game accepts the values

#### Version - 2.5.3.23 - 6/24/2022
* Automatically set the screen resolution on Witcher 3 installs
* Fix the launcher's error messages when run in bad folders

#### Version - 2.5.3.22 - 6/13/2022
* Stop WJ from attempting to proxy all manual files
* Stop downloading the app twice when upgrading via the launcher
* Fall back to Github when we get an error from the Nexus in the launcher

#### Version - 2.5.3.21 - 6/9/2022
* Fix a bug in the streaming MediaFire downloader
* Improve the reliability of MediaFire, and Manual downloaders
* Improve logging around the Wabbajack CDN

#### Version - 2.5.3.20 - 6/8/2022
* Improve reliability of MediaFire, Mega and GDrive downloaders

#### Version - 2.5.3.19 - 6/4/2022
* Fix a potential long standing problem with hash caching

#### Version - 2.5.3.18 - 6/1/2022
* Switch to a working version of Game Finder

#### Version - 2.5.3.17 - 6/1/2022
* Switch the launcher to 3.0 code
* Download new releases from the Nexus when possible

#### Version - 2.5.3.16 - 5/22/2022
* Update to the latest Game Finder library

#### Version - 2.5.3.15 - 5/6/2022
* Don't rebuild BSAs that haven't changed (requires one more BSA build to cache the data)
* Added initial support for Dragons Dogma

#### Version - 2.5.3.14 - 4/9/2022
* HOTFIX - release to fix some build issues

#### Version - 2.5.3.13 - 4/9/2022
* Fix how the gallery displays featured lists from 3rd party repositories
* Readmes viewed from the gallery no longer route through the Wabbajack website

#### Version - 2.5.3.12 - 4/4/2022
* Allow featured modlists to exist in other repositories
* Continue to load the gallery even if a parse failure happens while loading a repository

#### Version - 2.5.3.11 - 4/2/2022
* New entry in `Links` named `discordURL` allows authors to add a discord link to their install page
* Reworks for decentralization

#### Version - 2.5.3.10 - 3/26/2022
* Report file sizes before generating patches
* When displaying a browser, we now show the navigated to Url (and a copy to clipboard button)

#### Version - 2.5.3.9 - 2/27/2022
* Manual downloader is now more tolerant of LoversLab's inane server instability

#### Version - 2.5.3.8 - 2/23/2022
* Allow users of the manual downloader to set a custom prompt text

#### Version - 2.5.3.7 - 2/1/2022
* HOTFIX: disable debug mode on the Nexus downloader

#### Version - 2.5.3.6 - 2/1/2022
* Implemented new (more reliable) code for back porting to Skyrim SE
* Mega links that use `manualURL=` now work properly with the manual downloader

#### Version - 2.5.3.5 - 1/19/2022
* Fixed support for Cyberpunk 2077 on GoG
* Added support for Sims 4

#### Version - 2.5.3.4 - 12/18/2021
* Made WJ tolerant of bad BSA files created in Skyrim AE
* Reworked list healing to be less noisy and based on the 3.0 code

#### Version - 2.5.3.3 - 12/4/2021
* Added support for Cyberpunk 2077 on GoG

#### Version - 2.5.3.2 - 11/28/2021
* Added support for Cyberpunk 2077
* Fixed a bug with tagged files/folders

#### Version - 2.5.2.2 - 8/11/2021
* Hotfix for compilation errors with TW3 modlists

#### Version - 2.5.2.1 - 7/30/2021
* Update deps to solve Steam game issue

#### Version - 2.5.2.0 - 7/20/2021
* Added compilation step that allows for automatic uploading to CDN
* Added CLI command to upload MO2 mods to CDN (and add them to the MO2 downloads)
* Upped BSA Compression to MAX to hopefully solve some >2GB errors
* Launcher now creates a `wabbajack-cli.bat` file that points to the most recent version of the cli

#### Version - 2.5.1.5 - 7/17/2021
* HOTFIX - Don't attempt to analyze files that have .dds extensions but are not DDS files internally

#### Version - 2.5.1.4 - 7/17/2021
* Fix some broken VFS caching (that's existed for awhile)
* Enable perceptual hashing for files inside BSA file

#### Version - 2.5.1.3 - 7/15/2021
* Fix textconv issue caused by a bug in ProcessHelper
* Add version info to gallery view (thanks JanuarySnow)

#### Version - 2.5.1.2 - 7/11/2021
* Fix issue with LL file upgrading
* Update GameFinder library to latest version
* Switch texture recompression to use TextConv for better compatability

#### Version - 2.5.1.1 - 7/9/2021
* Fix a bug with INI path remapping, was using case sensitive replace

#### Version - 2.5.1.0 - 7/6/2021
* Drastically improve compilation times by the removal of several bugs in the compiler

#### Version - 2.5.0.9 - 7/4/2021
* Use DX11 GPUs for compression when possible
* Don't threadbomb the system by creating O(N*M) threads when compressing textures
* Warn users that are running on old builds of Windows 10 (10.0.18363.0 or older) that some things (like LL logins) may not work
* Re-enable Nexus downloads for archived/hidden mods

#### Version - 2.5.0.8 - 7/3/2021
* Fix broken LL attachments
* Detect expired IPS4 accounts and prompt users to re-login

#### Version - 2.5.0.7 - 6/30/2021
* Make IPS4 downloader threadsafe during logins

#### Version - 2.5.0.6 - 6/29/2021
* Add Logging for IPS4 scheme handler should help with debugging login issues

#### Version - 2.5.0.5 - 6/28/2021
* Fix another NPE on texture matching
* Better logging on bad calls to IPS4 sites

#### Version - 2.5.0.4 - 6/27/2021
* Fix for NPE in Texture analysis compiler step
* Implemented attachment support in IPS4 sites
* Fix JSON response error for IPS4Sites

#### Version - 2.5.0.3 - 6/26/2021
* HOTFIX: Fix "argument out of range" error when installing modlists

#### Version - 2.5.0.2 - 6/25/2021
* HOTFIX: Fix for Nexus files that are downloadable but some API endpoints are unreachable

#### Version - 2.5.0.1 - 6/25/2021
* HOTFIX: Fix NPE with LL downloader

#### Version - 2.5.0.0 - 6/24/2021
* LoversLab downloader switched to OAuth2
* VectorPlexus downloader switched to OAuth2
* Wabbajack can now detect and compile modlists that contain resized/recompressed textures without binary
  patching the textures resulting in massively reduced sizes for `.wabbajack` files

#### Version - 2.4.4.5 - 6/12/2021
* HOTFIX: Fix a game location detection error caused by `\\` in game paths

#### Version - 2.4.4.4 - 6/9/2021
* Use Erri's Game finder library so we can centralize game detection
* Fix to a compilation error mis-detecting Skyrim folders
* Several other dependency updates

#### Version - 2.4.4.3 - 5/28/2021
* Several quality of life fixes with install paths, logging and null pointer errors

#### Version - 2.4.4.2 - 5/17/2021
* Modlists are now exported as X.wabbajack where X is the name chosen in the Compiler UI
* Added a new `Network Workaround` mode to the WJ settings panel. Enabling this will bypass Cloudflare and
  a lot of caching/DNS layers. Give this a try if you're getting strange SSL errors instead of using a VPN
  Should also help get around problems with Telekom and their interaction with Cloudflare.

#### Version - 2.4.4.1 - 5/1/2021
* HOTFIX: downgrade cefsharp to fix the in-app browser (fixes Nexus login issue)

#### Version - 2.4.4.0 - 4/30/2021
* Search by tags in the gallery view
* Moved tags to a place where they won't break the UI so much if we have a lot of them
* Added a modlist contents viewer (does not require downloading the modlist)

#### Version - 2.4.3.3 - 4/13/2021
* Default to a "Wabbajack" user agent when making HTTP calls
* Some niceties for Mod authors uploading to our CDN
* upgrade several external dependencies

#### Version - 2.4.3.2 - 4/1/2021
* Fix for crashing when WJ is installed in the root drive
* Vortex is now the only option for WJ modlists, down with MO2, purge the xenos, praise to the Emperor
* Slightly more stable GoogleDrive link verification
* Updated several dependency libraries


#### Version - 2.4.3.1 - 3/24/2021
* HOTFIX : Go back to the non-core version of CEF, .NET Core version was crashing
* Folders prefixed with `[NoDelete]` in the name will be ignored when WJ cleans a installed modlist
* Resolution detection and setting is now supported for `SSEDisplayTweaks.ini` and `Oblivion.ini`

#### Version - 2.4.3.0 - 3/20/2021
* CDN part uploads are now retried
* New compiler options for including saves/splashscreens
* Save the location of modlists when installing
* Update several deps that were still based on .NET Framework

#### Version - 2.4.2.7 - 3/11/2021
* Several fixes for working off the new CDN
* Better detect failures in the launcher
* The app now cleans up older versions (leaving a total of 2 previous versions)
* The app now updates the launcher

#### Version - 2.4.2.6 - 2/26/2021
* Cache Modlist images (based on the URL)
* Load Gallery images off the GUI thread improving UI performance

#### Version - 2.4.2.5 - 2/24/2021
* HOTFIX: Fix a O(n*m) performance bug in compilation
* Add support for Enderal SSE

#### Version - 2.4.2.4 - 2/23/2021
* Reworked GDrive downloader for better compatability
* Ignore .cache files for realz
* Add support for folder tagging in Native Compiler mode (thanks Luca!)
* Fixed a "file in use" bug with .BA2s during installation
* Several fixes for Origin game detection

#### Version - 2.4.2.3 - 2/9/2021
* Remove unused file watcher from ManualDownloader
* Lower minimum number of threads to 1
* Added support for Kerbal Space Program
* Add Origin support for DA:O
* Stop vaccuming the patch cache (resulting in overuse of resources on some system)
* Fix reading flags in comments for DeconstructBSAs
* Update the "Overwrite folder" text to explain that saves are *not* deleted
* .cache files are now ignored by the compiler

#### Version - 2.4.2.2 - 2/6/2021
* Better Origin game detection
* Don't check the download whitelist for files that are already downloaded

#### Version - 2.4.2.1 - 2/4/2021
* HOTFIX - fix for the download path sometimes being empty
* HOTFIX - fix for some drive types not being detected (e.g. RAID drives)

#### Version - 2.4.2.0 - 2/3/2021
* Rework the Nexus Manual Downloading process now with less jank
* Manual Nexus Downloading now explains why it's so painful, and how to fix it (get Premium)
* Manual Nexus Downloading no longer opens a ton of CEF processes
* Manual Nexus Downloading no longer prompts users to download files that don't exist
* Disabled CloudFlare DDOS mitigation for LoversLab downloading, the site is back to normal now

#### Version - 2.4.1.2 - 1/30/2021
* Don't install .meta files for files sourced from the game folder
* Fix bug MO2 archive name detection in .meta files (rare bug with FO4VR and other like games)
* Catch exceptions when ECS downloads manifest data
* Don't double-index game files in some situations (duplicate game names in config files)
* Update all deps
* Reduce memory usage of open files (may help with memory errors during BSA creation)

#### Version - 2.4.1.1 - 1/13/2021
* HOTFIX: Fix game file sources that don't have MO2 specific names

#### Version - 2.4.1.0 - 1/12/2021
* Fix errors with broken SQL DBs crashing the system
* Fix errors with bad SQL clean commands
* Warn when the user doesn't have enough swap space
* Better OS version detection
* Use case-insensitive comparisons in Game File Downloader's PrimaryKeyString

#### Version - 2.4.0.0 - 1/9/2021
* Wabbajack is now based on .NET 5.0 (does not require a runtime download by users)
* Origin is now supported as a game source
* Basic (mostly untested) support for Dragon Age : Origins, Dragon Age 2, and Dragon Age: Inquisition
* Replace RocksDB with SQLite should result in less process contention when running the UI and the CLI at the same time
* Fixed Regression with CloudFront IPS4 sites not requesting logins before installation
* Fixed regression that caused us to spam the Nexus with verify calls
* Further fixes for IPS4 sites
* Optimized download folder hashing by only hashing files that match a specific size (thanks Unnoen!)

#### Version - 2.3.6.2 - 12/31/2020
* HOTFIX: Also apply the IPS4 changes to LL Meta lookups

#### Version - 2.3.6.1 - 12/31/2020
* When IPS4 (e.g. LL) sites based on CEF fail to validate, they no longer hang the app
* If a IPS4 CEF site throws a 503, or 400 error, retry
* Clean out the cookies during IPS4 CEF downloads so that they don't cause 400 errors
* Limit the number of connections to IPS4 sites to 20 per minute (one per 6 seconds)
* If a site *does* timeout, throw a log of the CEF state into `CEFStates` for easier debugging by the WJ team
* Wrote a new CLI utility to stress test the Verification routines.
* Ignore files that have `\Edit Scripts\Export\` in their path
* Added info/support for GoG's version of Kingdom Come : Deliverance

#### Version - 2.3.6.0 - 12/29/2020
* Move the LoversLab downloader to a CEF based backed making it interact with CloudFlare a bit better
* Add support for No Man's Sky

#### Version - 2.3.5.1 - 12/23/2020
* HOTFIX : Recover from errors in the EGS location detector

#### Version - 2.3.5.0 - 12/16/2020
* Fix tesall.ru download support
* Implement MechWarrior 5 support as a native compiler game
* Make the title in the WJ gallery (in app) optional for games that want the title to be in the splash screen
* Worked a few kinks out of the native game compiler

#### Version - 2.3.4.3 - 12/6/2020
* Disable the back button during install/compilation

#### Version - 2.3.4.2 - 11/24/2020
* Add Support for Kingdom Come : Deliverance (via MO2)
* Several other small bug fixes and deps updates

#### Version - 2.3.4.1 - 11/15/2020
* Tell the mod updater to use the existing Nexus Client instead of creating a new one

#### Version - 2.3.4.0 - 11/15/2020
* Removed the internal Manifest Viewer, you can still view the Manifest of any Modlist on the website
* Improved Nexus warnings about being low on API calls
* Added marker for "utility modlists" we will expand on this feature further in later releases

#### Version - 2.3.3.0 - 11/5/2020
* Game file hashes are now stored on Github instead of on the build server
* Added CLI Verb to produce these hash files for the Github repo
* When a user runs out of Nexus API calls we no longer bombard the Nexus with download attempts
* Check API limits before attempting a modlist download
* Logger is less chatty about recoverable download errors
* Display integer progress values during install so users know how far along in the process they are #issue-1156

#### Version - 2.3.2.0 - 11/2/2020
* 7Zip errors now re-hash the extracted file to check for file corruption issues. Should provide
  better feedback in cases that a file is modified after being downloaded (perhaps by a disk failure)
* Fixed a file extraction issue with nested archives, most often seen whith the `Lucian` mod
* Fixed several small bugs and typeos with how open permission mirrored files are handled by Wabbajack
* Fixed a bug in the `download-url` cli command. It can now download from any Wabbajack CDN domain.

#### Version - 2.3.1.0 - 10/24/2020
* Fixed a long standing issue with path remapping, lots of edge cases were resolved here
* Implemented a basic compiler for non MO2 games, will expand as we get feedback
* Removed unused CPU percentage slider, we now have two settings, so please use the settings panel instead

#### Version - 2.3.0.4 - 10/13/2020
* Fix FOMOD extraction (for FNV)

#### Version - 2.3.0.3 - 10/12/2020
* Revert some 7zip changes due to 7zip crashing the app

#### Version - 2.3.0.2 - 10/5/2020
* Fixed a situation where 7zip would refuse to extract very large archives

#### Version - 2.3.0.1 - 10/4/2020
* Rewrote the file extraction routines. New code uses less memory, less disk space, and performs less thrashing on HDDs
* Reworked IPS4 integration to reduce download failures
* Profiles can now contain an (optional) file `compiler_settings.json` that includes options for other games to be used during install.
  This is now the only way to include extra games in the install process, implicit inclusion has been removed.
* Number of download/install threads is now manually set (defaults to CPU cores) and is independently configurable
* Includes a "Favor performance over RAM" optional mode (defaults to off) that will use excessive amounts of RAM in exchange
  for almost 1GB/sec install speed on the correct hardware. Don't enable this unless you have a fast SSD and at least 2.5GB of RAM for every
  install thread.
* Fixed Extraction so that zip files no longer cause WJ to CTD
* Better path logging during install and compilation
* Fix the "this was created with a newer version of Wabbajack" issue
* If a downloaded file doesn't match the expected hash, try alternative download locations, if allowed


#### Version - 2.2.2.0 - 8/31/2020
* Route CDN requests through a reverse proxy to improve reliability

#### Version - 2.2.1.7 - 8/25/2020
* HOTFIX - Fix 404 errors with mirrors

#### Version - 2.2.1.6 - 8/24/2020
* HOTFIX - Make LoversLab auto-update work again
* HOTFIX - Fix for "End of Stream before End of Limit" symptom on BSA extraction

#### Version - 2.2.1.5 - 8/21/2020
* HOTFIX - Fix for broken patching in RGE and other lists

#### Version - 2.2.1.4 - 8/21/2020
* HOTFIX - No really...stop doing that

#### Version - 2.2.1.3 - 8/20/2020
* HOTFIX - We broke installation of existing lists...let's stop doing that

#### Version - 2.2.1.2 - 8/20/2020
* Added `WABBAJACK_ALWAYS_DISABLE` flag (see Readme for more info)
* Modlist can't be installed if the current Wabbajack Version is smaller than the Version used during Compilation of the Modlist
* Updates to use the latest version of the Wabbajack Common libs
* Don't require more than one game to be installed, unless absolutely required (this was a compiler bug)

#### Version - 2.2.0.0 - 8/7/2020
* Can now use NTFS XPRESS16 compression to reduce install sizes (optional in the settings panel)
* Better valid directory detection during install
* Prime the Hash cache during install so that we don't have to re-hash during a modlist update
* Better detection and handling of midden files
* Reworked the installer to use less temporary storage during install, keeps fewer archives open at once
* Launcher now passes arguments to the main Wabbajack.exe application

#### Version - 2.1.3.4 - 7/28/2020
* Fixes for Tar Files (for realz this time)
* Watch disk usage, throw an error if disk usage gets too high
* Added error icon triangle under install play button if there are blocking problems.
* Added tooltip styling to limit width to 500.
* Adjusted error text for MO2Installer unexpected files.
* Added filepicker error glow
* Disable WASM in the in-app browser so we can log into the Nexus again

#### Version - 2.1.3.3 - 7/22/2020
* Relax the RAR signature so it works with RAR 5 and RAR 4 formats

#### Version - 2.1.3.2 - 7/21/2020
* Fixed regression with 7zip and bad archive files (.tar files with Nemesis)

#### Version - 2.1.3.1 - 7/20/2020
* Fixed Mediafire Downloader not handling direct links
* Support for backup mirrors when a given CDN edge node isn't available
* Several help message improvements
* List ingestion now supports compression and processes on a background threaded
* Support for validation of unlisted modlists
* Abort installation/compilation on 7zip read errors

#### Version - 2.1.3.0 - 7/16/2020
* Filters from the FilePicker are now being used
* Wabbajack will continue working even if the build server is down
* Fixed an issue where the main window does not appear after the splash screen
* Patched executable files (dlls, exes, etc.) are now virus scanned both during compilation and install
* Fixed a VFS cache load issue with compilation

#### Version - 2.1.2.0 - 7/13/2020
* Can heal hand selected MEGA files
* Several backend fixes
* Reworked the ChangeDownload CLI command
* Fix for a VFS cache error when compiling lists that extract BSAs.

#### Version - 2.1.1.0 - 7/10/2020
* New CLI option for clearing nexus cache entries (authors only)
* Retry failed Move commands
* Don't re-hash files during compilation
* Can extract BSAs via wabbajack-cli.exe

#### Version - 2.1.0.2 - 7/7/2020
* Don't scan the game folder during compilation. If you are compiling and want `Game Folder Files` create it in your MO2 folder and manually place files into it
* Don't throw a hard error on a post-patch hash failure.
* Don't save the VFS cache to disk or load it during compilation. We have other caches that make this mostly worthless

#### Version - 2.1.0.1 - 7/6/2020
* Don't include saves in .wabbajack files
* Don't delete saves from any MO2 profile during installation
* Don't try to hash .wabbajack files *in the middle of downloading them*
* Print the PrimaryKeyString in logs when an archive is missing (in case the archive name is blank)

#### Version - 2.1.0.0 - 7/2/2020
* Game files are available as downloads automatically during compilation/installation
* Game files are patched/copied/used in BSA creation automatically
* CleanedESM support removed from the compiler stack (still usable during installation for backwards compatibility)
* VR games automatically pull from base games if they are required and are installed during compilation
* New `wabbajack-cli.exe` command `inlined-file-report` which will print statistics on the patches/included files in a `.wabbajack` file

#### Version - 2.0.9.4 - 6/16/2020
* Improve interactions between server and client code

#### Version - 2.0.9.3 - 6/14/2020
* Retry 503s not all 500s

#### Version - 2.0.9.2 - 6/13/2020
* Several bug fixes
* Added Darkest Dungeon as a game to alpha test non Bethesda MO2 game integration

#### Version - 2.0.9.1 - 6/8/2020
* Add crash handling and crash logging to the application startup
* Use string distance comparisons to find Nexus mod upgrades

#### Version - 2.0.9.0 - 6/5/2020
* Added support for Fallout 4 VR

#### Version - 2.0.8.0 - 6/2/2020
* Make sure the MEGA client is logged out before logging in (#881)
* Removed final references to `nexus_link_cache` (#865)
* Run disk benchmarks for 10 seconds and use a tiered approach to disk queue size calculation of disks
* Move the patch cache into RocksDB to get rid of the occasional race conditions while creating patches
* Added downloader support for tesall.ru
* Added downloader support for Yandex Disk
* Numerous bug fixes

#### Version - 2.0.7.0 - 5/28/2020
* Code is now robust when dealing with invasive Anti-virus software. We'll retry deletes/opens if the file is in use
* Rework HTTP retries for all sites to reduce the amount of 503 errors we get from LL
* Temp files now use more robust deletion code

#### Version - 2.0.6.1 - 5/22/2020
* Fix regression with manual archive downloading

#### Version - 2.0.6.0 - 5/21/2020
* Add auto-healing features back into the client/server code
* Put in the code about "Hashing Archives" that somehow missed the last release

#### Version - 2.0.5.1 - 5/16/2020
* Close Wabbajack when opening the CLI, resolves the "RocksDB is in use" errors
* Print some helpful messages about "Hashing Archives" to let users know the app isn't dead

#### Version - 2.0.5.0 - 5/14/2020
* Make the CDN downloads multi-threaded
* Optimize installation of included files
* Reinstate a broken feature with disabled mods
* Fix how JSON serializers handle dates (UTC all the things!)
* Fix for Absolute Paths in Steam files

#### Version - 2.0.4.4 - 5/11/2020
* BA2s store file names as UTF8 instead of UTF7
* Check for a BSA file by header magic not by extension (allows .bsa.bak files to be extracted)
* Exclude the game `Data` directory from compilation

#### Version - 2.0.4.3 - 5/10/2020
* Hotfix: tell the WJ CDN downloader to create the parent folder if it doesn't exist

#### Version - 2.0.4.2 - 5/10/2020
* Hotfix: allow the WJ CDN to be used for gallery modlists
* Fix a bug with the CDN downloader and modlist compilation

#### Version - 2.0.4.1 - 5/10/2020
* Hotfix: don't throw a compilation exceptions when metas can't be inferred

#### Version - 2.0.4.0 - 5/9/2020
* Several visual improvements to the gallery thanks to the hard work of Khamûl
* Rewrote most of the server-side code for better stability and performance
* Wabbajack CDN uploads/downloads now use a much more stable segmented interface
* Fixed support for Fallout 3
* Added support for Fallout 3 via GoG
* Several fixes to MEGA support
* Mediafire no longer uses Cef should stop popups (since we no longer run the JS)
* Fallback to the normal Nexus APIs if the WJ cache server is dead

#### Version - 2.0.3.0 - 4/29/2020
* Updated the MEGA Credentials Login form with more UI elements
* Switch LZ4 compression to L8 (vs L12) for much faster SSE BSA creation
* Several other internal code tweaks to improve performance and code quality
* Fixed Mediafire pop-up ads, they are no longer shown
* Updated 3rd party libraries to latest versions

#### Version - 2.0.2.0 - 4/27/2020
* Fixed mediafire links not getting resolved
* Fixed new mega links not being accepted
* Fixed cannot delete readonly file issue
* Fixed WABBAJACK_NOMATCH_INCLUDE with files inside BSAs
* Removed software rendering mode in the GUI...that should never had made it into master

#### Version - 2.0.1.0 - 4/27/2020
* Fixed "FileNotFound" and "File is open by another process" bugs during installation
* Raised the BSA limit from 2,000,000,000 bytes to 2 ^ 31 bytes
* Added NSFW flags for modlists/gallery
* Fixed zEdit settings integration

#### Version - 2.0.0.0 - 4/25/2020
* Reworked all internal routines to use Relative/Absolute path values instead of strings
* Reworked all internal routines to use Hash values instead of strings
* Reworked all internal routines to use Game values instead of strings
* Vortex support has been removed, it wasn't well tested, and wasn't used by enough people to justify further support
* Modlists are no longer saved in a binary format, everything uses Json
* Json type names are now a bit more human friendly
* All server-side code that used MongoDB now uses SQL (unifying the database)
* All Nexus validation code has been reworked to leverage RSS feeds for faster response times to updates
* All non-Nexus validation code has been reworked for better performance
* Feeds are now validated on demand, this is possible due to having a SQL backend and improved Nexus support
* Jobs in the job queue no long clobber each other so much
* BSA routines are now mostly async
* During installation, only the bare minimum number of files are extracted from a 7zip
* During indexing/extraction BSA files are not extracted, instead they are opened and files are read on-demand
* File extraction is now mostly async
* Modlists now only support website readmes (file readmes weren't used much and were a pain to read)
* Modlists now require a machine-readable version field
* Added support for games installed via the Bethesda Launcher
* Cache disk benchmarking results to save startup time of compilation/install
* Added VectorPlexus mods to the slideshow

#### Version - 1.1.5.0 - 4/6/2020
* Included LOOT configs are no longer Base64 encoded
* Reworked Wabbajack-cli
* Can use a MEGA login (if you have it, not required)
* Don't use the buggy Nexus SSO server, instead use the in-browser API key generator
* Several fixes for zEdit merge integration, handles several side-cases of improper configuration

#### Version - 1.1.4.0 - 3/30/2020
* Added support for Morrowind on GOG
* Fix a bug in the Author file uploader (Sync Error)
* Include symbols in the launcher
* Fix a small race condition/deadlock in the worker queue code

#### Version - 1.1.3.0 - 3/23/2020
* Fix for a lack of VC++ Redist dlls on newly installed Windows machines.

#### Version - 1.1.2.0 - 3/20/2020
* We now set VRAM settings for Skyrim LE ENBs
* Fixes for Morrowind Game metadata
* We now provide suggestions for users who try to install modlists for games they don't have installed
* We now warn users if they aren't running a modern version of Windows

#### Version - 1.1.1.0 - 3/9/2020
* Hotfix for Virtual Memory errors while creating BSAs

#### Version - 1.1.0.0 - 3/5/2020
* Binary Patching stores temporary and patch data on disk instead of memory (reducing memory usage)
* Fix a memory leak with diffing progress reporting
* Fix a bug with bad data in inferred game INI files.
* Added download support for YouTube
* Slideshow can now display mods from non-Nexus sites
* Building BSAs now leverage Virtual Memory resulting in a 32x reduction in memory usage during installation (#609)

#### Verison - 1.0.0.0 - 2/29/2020
* 1.0, first non-beta release

#### Version - 0.9.23.0 - 2/27/2020
* Several bugfixes and tweaks
* This is most likely the last version before the  1.0 release

#### Version - 0.9.22.1 - 2/25/2020
* Fix NaN error during installation

#### Version - 0.9.22.0 - 2/24/2020
* Server side fixes for CORS support and FTP uploads
* Print the assembly version in the log (#565)
* Don't thrash the VFS cache name quite so much
* Use OctoDiff instead of BSDiff for better performance during diff generation

#### Version - 0.9.21.0 - 2/23/2020
* Fix never ending hash issue

#### Version - 0.9.20.0 - 2/21/2020
* Don't reuse HTTP request objects (#532)
* Block popups in the in-app browser (#535)
* Don't print API keys in logs (#533)
* Store xxHash caches in binary format (#530)
* Added support for Morrowind BSA creation/unpacking
* Calculate screen size using DPI aware routines (#545)
* Only retain the most recent 50 log files


#### Version - 0.9.19.0 - 2/14/2020
* Disable server-side indexing of all mods from the Nexus
* Accept download states from clients and index the mods we haven't seen
* Fixes for Skyrin VR USSEP patch
* Remember the download states that we index on the server
* Only print remaining nexus quotas when they change
* Reworked the HTTP backend for Nexus/Http downloads performance and stability is much improved
* Fixed key errors with compilation and installation
* Improvements to the new manifest report

#### Version - 0.9.18.0 - 2/11/2020
* Auto update functionality added client-side.
* Slideshow now moves to next slide when users clicks, even if paused
* Installer now prints to log what modlist it is installing
* Adding `matchAll=<archive-name>` to a *mods's* `meta.ini` file will result in unconditional patching for all unmatching files or BSAs in
  that mod (issue #465)
* Added support for non-premium Nexus downloads via manual downloading through the in-app browser.
* Downloads from Bethesda.NET are now supported. Can login via SkyrimSE or Fallout 4.
* Manual URL downloads are streamlined
* AFKMods.com download support is improved

#### Version - 1.0 beta 17 - 1/22/2020
* Build server now indexes CDN files after they are uploaded
* Build server actively looks for DynDOLOD updates
* Fix for the null key exception during compilation
* Added support for tesalliance, and afkmods
* Fix for queue size recommendation of 0GB RAM on low-end machines
* Fix for website readme compilation
* Fix for compiler downloads folder specification (was always standard path)

#### Version - 1.0 beta 16 - 1/19/2020
* Progress ring displays when downloading modlist images
* GUI releases memory of download modlists better when navigating around
* Fixed phrasing after failed installations to say "failed".
* Fixed download bug that was marking some modlists as corrupted if they were replacing older versions.
* While compiling Wabbajack will attempt to download VFS and .meta data from the build server

#### Version - 1.0 beta 15 - 1/6/2020
* Don't delete the download folder when deleting empty folders during an update
* If `Game Folder Files` exists in the MO2 folder during compilation the Game folder will be ignored as a file source

#### Version - 1.0 beta 14 - 1/6/2020
* Updating a list twice without starting WJ no longer deletes your modlist
* .mohidden files will now be correctly detected during binary patching
* Added support for MO2's new path format
* Added support for MO2 2.2.2's `portable.txt` feature
* Added support for VectorPlexus downloads
* Added a new CLI interface for providing Nexus API key overrides
* Several UI backend improvements

#### Version - 1.0 beta 13 - 1/4/22020
* Several fixes for steam game handling
* Fixes for metrics reporting

#### Version - 1.0 beta 12 - 1/3/22020
* Breaking change: the internal serialization format has changed, this will make existing lists inoperable on the latest version of WJ
* Added a change to serialization to make it backwards-compatible in the future
* Added an anonymous key to the metrics
* Fixed INI errors (again)

#### Version - 1.0 beta 11 - 1/3/2020
* Rewrote the ModDB downloader to retry with other mirrors after failure
* INI parse errors are now soft errors
* Fixed several backend stability bugs
* Changed application version scheme to better match the actual app version

#### Version - 1.0 beta 10 - 12/23/2019
* Many internal bug fixes releated to deadlocking
* Take the system RAM into account when configuring queue sizes
* Fixed the "This shouldn't happen" bug during patching. Thanks Noggog for spending countless hours on tracking down the problems.

#### Version - 1.0 beta 9 - 12/18/2019
* Create output folders before trying to download a file

#### Version - 1.0 beta 8 - 12/17/2019
* Fixed parsing of buggy ini files (Bethesda supports them so we must as well)
* Disable invalid modlists instead of hiding them
* Several Vortex improvements
* Implemented HTTP resuming for file downloads

#### Version - 1.0 beta 7 - 12/15/2019
* Fixed a regression with HTTP downloading introduced in beta 5
* No longer show broken modlists in the gallery
* Add Stardew Valley support
* Add support for .dat extraction
* Several UI fixes

#### Version - 1.0 beta 6 - 12/14/2019
* Fixes for some strange steam library setups
* Implemented download/install counts

#### Version - 1.0 beta 5 - 12/14/2019
* Added LoversLab download support
* Nexus and LL logins now happen via a in-ap browser
* Several UI enhancements

#### Version - 1.0 beta 4 - 12/3/2019
* Several crash and bug fixes

#### Version - 1.0 beta 3 - 11/30/2019
* Reworked much of the UI into a single window
* Can download modlists directly through the single-window UI
* Removed hard error on lack of disk space. We need to think about how we calculate required space


#### Version - 1.0 beta 2 - 11/23/2019
* Optimized install process, if you install on a directory that already contains an install
  the minimal amount of work will be done to update the install, instead of doing a complete
  from-scratch install
* Vortex Support for some non-Bethesda games.
* Reworked several internal systems (VFS and workqueues) for better reliability and stability
* Patches are cached during compilation, and source files are no longer extracted every compile

#### Version 1.0 beta 1 - 11/6/2019
* New Installation GUI
* Files are now moved during installation instead of copied
* Many other internal/non-user-facing improvements and optimizations

#### Version 1.0 alpha 5 - 11/2/2019
* Fix a NPE exception with game ESM verification

#### Version 1.0 alpha 4 - 11/2/2019
* Reorganize steps so that we run zEdit merges before NOMATCH_INCLUDE
* Look for hidden/optional ESMs when building zEdit plugins
* Check for modified ESMs before starting the long install process

#### Version 1.0 alpha 3 - 11/2/2019
* Slideshow more responsive on pressing next
* Slideshow timer resets when next is pressed
* Changed modlist extension to `.wabbajack`
* You can now open modlists directly (after initial launch)
* Wabbajack will exit if MO2 is running
* Added support for zEdit merges. We detect the zEdit install location by scanning the tool list in
  Mod Organizer's .ini files, then we use the merges.json file to figure out the contents of each merge.

#### Version 1.0 alpha 2 - 10/15/2019
* Fix installer running in wrong mode

#### Version 1.0 alpha 1 - 10/14/2019
* Several internal bug fixes

#### Version 0.9.5 - 10/12/2019
* New Property system for chaning Modlist Name, Author, Description, Website, custom Banner and custom Readme
* Slideshow can now be disabled
* NSFW mods can be toggled to not appear in the Slideshow
* Set Oblivion's MO2 names to `Oblivion` not `oblivion`
* Fix validation tests to run in CI
* Add `check for broken archives` batch functionality
* Remove nexus timeout for login, it's pointless.
* Force slides to load before displaying
* Supress slide load failures
* UI is now resizeable
* Setup Crash handling at the very start of the app
* Add BA2 support
* Fix Downloads folder being incorrectly detected in some cases
* Fix validation error on selecting an installation directory in Install mode
* Reworked download code to be more extensible and stable

#### Version 0.9.4 - 10/2/2019
* Point github icon to https://github.com/wabbajack-tools/wabbajack
* Add game registry entry for Skyrim VR
* Modlists are now .zip files.
* Modlists now end with `.modlist_v1` to enable better version control
* If `readme.md` is found in the profile directory, inline it into the install report.
* Fix bug with null uri in slideshow images
* Fix bug in CleanedESM generation

#### Version 0.9.3 - 9/30/2019
* Add WABBAJACK_NOMATCH_INCLUDE works like WABBAJACK_INCLUDE but only includes files that are found to be missing at the end of compilation
* Add a list of all inlined data blobs to the install report, useful for reducing installer sizes
* Increased dummy EPS detection size to 250 bytes and added .esm files to the filter logic
* Only sync the VFS cache when it changes.
* Fix a crash in GroupedByArchive()
* Detect and zEdit Merges and include binary patches for merges (no install support yet)
* Add unit/integration tests.
* Don't assume *everyone* has LOOT
* Added support for `.exe` installers
* Rework UI to support a slideshow of used mods during installation and compilation
* Remove support for extracting `.exe` installers
* Added support for `.omod` files
* Stop emitting `.exe` modlist installers
* Reworked Nexus HTTP API - Thanks Cyclonit
* Added permissions system
* Auto detect game folders

#### Version 0.9.2 - 9/18/2013
* Fixed a bug with BSA string encoding
* Fixed another profile issue confirmed that they are properly included now
* Log when the executable is being generated
* Fixed a integer overflow resulting in a crash in very large BSA reading
* Fix a bug in BSA string encoding
* Add human friendly filesizes to the download header and file info sections in the Install Report
* Improve compilation times by caching BSDiff patches
* Detect when VFS root folders don't exist
* Only reauth against the Nexus every 3 days (instead of 12 hours)
* Optimize executable patching by switching to .NET serialization and LZ4 compression
* Ignore some files Wabbajack creates
* Improve compilation times by reworking file indexing algorithm
* Store patch files in byte format instead of base64 strings
* Verify SHA of patched files after install
* Treat .fomod files as archives
* Include WABBAJACK_INCLUDE files before including patches
* Ignore .bin and .refcache files (DynDOLOD temp files)
* Shell out to cmd.exe for VFS cleaning should fix "ReadOnlyFile" errors once and for all
* Switch out folder selection routines for Win32 APIs, should fix issue #27
* Disable the UI while working on things, so users don't accidentally mis-click during installation/loading
* Disabled "ignore missing files", it didn't work anyways
* Properly delete BSA temp folder after install
* Include size and hash for installed files

#### Version 0.9.1 - 9/5/2019
* Fixed a bug where having only one profile selected would result in no profiles being selected


#### Version 0.9 - 9/5/2019
* Added log information for when modlists start parsing during installation
* Check all links during mod list creation
* Generate a installation report during compilation
* Show the report after compiling
* Added a button to view the report before installing
* Added support for non-archive files in downloads and installation. You can now provide a link directly to a file
  that is copied directly into a modfile (commonly used for `SSE Terrain Tamriel.esm`)
* Fix crash caused by multiple downloads with the same SHA256
* Putting `WABBAJACK_ALWAYS_ENABLE` on a mod's notes/comments will cause it to always be included in the modlist, even if disabled
* All `.json`, `.ini`, and `.yaml` files that contain remappable paths are now inlined and remapped.
* If Wabbajack finds a file called `otherprofiles.txt` inside the compiled profile's folder. Then that file is assumed
  to be a list of other profiles to be included in the install. This list should be the name of a profile, one name per line.
* Can now set the download folder both during compilation and installation.
* Any config files pointing to the download folder are remapped.
* Refuse to run inside `downloads` folders (anti-virus watches these files too closely and it can cause VFS issues)
* Refuse to run if MO2 is on the system installed in non-portable mode (otherwise broken installs may result)
* Config files that don't otherwise match a rule are inlined into the modlist
* Warn users before installing into an existing MO2 install folder (prevents unintentional data loss from overwriting existing data #24)
* Fix for read only folder deletion bug (#23)
* Include version numbers and SHAs in the install report
* Removed option to endorse mods, Nexus devs mentioned it was of questionable worth, I (halgari) agree

#### Version 0.8.1 - 8/29/2019
* Fixed a bug that was causing VFS temp folders not to be cleaned
* 7zip Extraction code now shows a progress bar
* Told 7zip not to ask for permission before overwriting a file (should fix the hanging installer problem)
* Fixed several places where we were using long-path incompatible file routines
* Changed the work queue from FIFO to LIFO which results in depth-first work instead of breadth-first
  TLDR: We now fully analyze a single archive before moving on to the next.



#### Version 0.8 - 8/26/2019
* Mod folders that contain ESMs with names matching the Skyrim core ESMs are assumed to be cleaned versions of the core
  game mods, and will be patched from the ESMs found in the game folder. **Note:** if you have also cleaned the files in the Skyrim
  folder, this will result in a broken install. The ESMs in the game folder should be the original ESMs, the cleaned
  ESMs should go into their own mod. These files currently only include:
    * `Update.esm`
    * `Dragonborn.esm`
    * `HearthFires.esm`
    * `Dawnguard.esm`
* `ModOrganizer.ini` is now interpreted and included as part of the install. As part of the install users will be asked
  to point to their game folder, and then all the references to the MO2 folder or Game folder in `ModOrganizer.ini` will
  be remapped to the new locations.
* Progress bars were added to several install/hashing and compilation instructions
* 7zip routines were rewritten to use subprocesses instead of a C# library. This will result in slower indexing and installation
  but should have full compatability with all usable archive formats. It should also reduce total memory usage during extraction.
* Added the ability to endorse all used mods at the completion of an install
* Custom LOOT rules are now included in a special folder in MO2 after install. Users can use this to quickly import new LOOT rules.
* Moved the VFS cache from using BSON to a custom binary encoding. Much faster read/write times and greatly reduced memory usage.
  **Note:** This means that modlist authors will have to re-index their archives with this version. This is automatic but the first
  compilation will take quite some time while the cache reindexes.<|MERGE_RESOLUTION|>--- conflicted
+++ resolved
@@ -1,14 +1,9 @@
 ### Changelog
 
 #### Version - 3.0.4.1 - TBD
-<<<<<<< HEAD
-
 * Fix recursive writing of meta files for meta files
-=======
 * Improved Admin Check
 * Improved naming of installation fields to clear up some confusion. 
-
->>>>>>> df97323b
 
 #### Version - 3.0.4.0 - 11/12/2022
 * Upgrade GameFinder to 2.2.1
