﻿# Wabbajack

[![Discord](https://img.shields.io/discord/605449136870916175)](https://discord.gg/wabbajack)
[![CI Tests](https://github.com/wabbajack-tools/wabbajack/workflows/CI%20Tests/badge.svg)](https://github.com/wabbajack-tools/wabbajack/actions/workflows/tests.yml)
[![GitHub all releases](https://img.shields.io/github/downloads/wabbajack-tools/wabbajack/total)](https://github.com/wabbajack-tools/wabbajack/releases)

Wabbajack is an automated Modlist Installer that can reproduce an entire modding setup on another machine without bundling any assets or re-distributing any mods.

## Social Links

- [wabbajack.org](https://www.wabbajack.org) The official Wabbajack website with a [Gallery](https://www.wabbajack.org/#/modlists/gallery), [Status Dashboard](https://www.wabbajack.org/#/modlists/status) and [Archive Search](https://www.wabbajack.org/#/modlists/search/all) for official Modlists.
- [Discord](https://discord.gg/wabbajack) The official Wabbajack discord for instructions, Modlists, support or friendly chatting with fellow modders.
- [Patreon](https://www.patreon.com/user?u=11907933) contains update posts and keeps the [Code Signing Certificate](https://www.digicert.com/code-signing/) as well as our supplementary build server alive.

## Supported Games and Mod Manager

If you own a game on this list on the Epic Games Store, and the store isn't listed as suppoted, please get in touch on [Discord](https://discord.gg/wabbajack), so you can help us make Wabbajack support those versions as well.
This is needed, since the EGS has no public database of its game IDs.

| Game                      | Platform              | Versions  | Notes |
|---------------------------|-----------------------|-----------|-------|
| Morrowind                 | Steam, GOG, BethNet   |           |       |
| Oblivion                  | Steam, GOG            | Normal and GotY | |
| Fallout 3                 | Steam, GOG            | Normal and GotY | |
| Fallout New Vegas         | Steam, GOG            | Normal and region locked RU version | |
| Skyrim                    | Steam                 |           |       |
| Skyrim Special Edition    | Steam                 |           |       |
| Enderal                   | Steam                 |           |       |
| Enderal Special Edition   | Steam                 |           |       |
| Fallout 4                 | Steam                 |           |       |
| Skyrim VR                 | Steam                 |           |       |
| Fallout 4 VR              | Steam                 |           |       |
| Darkest Dungeon           | Steam, GOG, Epic Games Store |    | Experimental |
| The Witcher 3             | Steam, GOG            | Normal and GotY | Experimental |
| Stardew Valley            | Steam, GOG            |           | Experimental |
| Kingdom Come: Deliverance | Steam, GOG            |           | Experimental |
| Mechwarrior 5: Mercenaries| Epic Games Store      |           | Experimental |
| No Man's Sky              | Steam, GOG            |           | Experimental |
| Dragon Age Origins        | Stean, GOG, Origin    |           | Experimental |
| Dragon Age 2              | Steam, Origin         |           | Experimental |
| Dragon Age Inquisition    | Steam, Origin         |           | Experimental |
| Kerbal Space Program      | Steam, GOG            |           | Experimental |
   

**Note about games marked with experimental support**:

A new MO2 plugin called [Basic Games Plugin](https://github.com/ModOrganizer2/modorganizer-basic_games) enables the easy creation of new game plugins for non BGS games. This is still very experimental in both MO2 and Wabbajack.

Some like Mechwarrior 5 use a complete new method of creating a list found [here](https://github.com/wabbajack-tools/wabbajack/wiki/Native-Game-Installer---(Installers-not-using-MO2)), for more info on that best join the [Discord](https://discord.gg/wabbajack) for guidance.

## Installing a Modlist

Every Modlist comes with its own README containing information and instructions on how to install it correctly. You should definitely read the Modlist specific README if you want a successful installation.

The general procedure is download the Modlist which comes as a `.wabbajack` file, opening Wabbajack, clicking on the _Install From Disk_ button, configuring Install and Download Location and hitting start.

Do note that installation can take anything from a few minutes to hours depending on the size of the Modlist, your Internet connection as well as your hardware. In the meantime you can take a look at some of the included mods of the Modlist in the Slideshow that is playing during installation.

## Creating your own Modlist

Modlist Creation or Compilation as we call it, is a trial and error process. You will likely get a decent amount of compilation errors in the beginning and have to spent some time fixing them before your first compilation succeeds. After that you can do incremental builds which take significantly less time and have close to zero errors compared to your first build.

### Requirements

Wabbajack requires that you created your Modlist using a **portable** version of Mod Organizer 2. This is a **hard requirement** and Wabbajack won't work with Vortex, Kortex, Wyre Bash, Nexus Mod Manager, Oblivion Mod Manager or any other Mod Manager, not even Mod Organizer 1.

Aside from needed a portable MO2 installation you need to have a specific setup and workflow when modding, see [Pre-Compilation](#pre-compilation) for more information about that.

### Pre-Compilation

Compilation itself is similar to Installation as you just configure some paths and start the process, sit back and wait for Wabbajack to finish. Wabbajack requires a rather specific MO2 setup and you might have to change your workflow when modding for a WJ Modlist.

#### Everything comes from somewhere

> Wabbajack is an automated Modlist Installer that can reproduce an entire modding setup on another machine without bundling any assets or re-distributing any mods.

The focus is on _without bundling any assets or re-distributing any mods_. This means that Wabbajack needs to know where **every single file** came from. The most common origin is your downloads folder.

If you take a quick look inside your MO2 downloads folder you will find 2 types of files:

1) The actual download (some archive)
2) A `.meta` file that has the same name the archive its for

You might have `SkyUI_5_1-3863-5-1.7z` and `SkyUI_5_1-3863-5-1.7z.meta`.

These `.meta` files are created by MO2 and typically get created when you click the _MOD MANAGER DOWNLOAD_ button on Nexus Mods. If you open the `.meta` file you will find some metadata for the accompanied archive, the most important entries being `fileID`, `modID` and `gameName`.

Wabbajack will use the MO2 `.meta` files to find out where the archive came from using the [Nexus Mods API](https://app.swaggerhub.com/apis-docs/NexusMods/nexus-mods_public_api_params_in_form_data/1.0#/). This means that you **should** use the _MOD MANAGER DOWNLOAD_ button on Nexus Mods or you have to create those `.meta` files yourself (you can also use the _Query Info_ context menu option in the MO2 Downloads tab. This will populate the metadata of the selected archive).

For more information about `.meta` files, support sites and how to actually create them, see the [Meta File](#meta-files) section.

#### Script Extender and Cleaned Masters

The first step for modding a Bethesda game: Download the game, install the Script Extender and clean base game master files (`.esms`). Wabbajack can, of course, automate these steps.

_(You should use MO2s virtual file system for SKSE Scripts, it is not recommended to install the SKSE Scripts into the game folder directly)_.

Wabbajack can match files from your game folder with your downloads folder (more in-depth info on that topic: [Game Folder Files and MO2](#game-folder-files-and-mo2)), this means you download the Script Extender to your MO2 downloads folder and create a `.meta` file for it. The meta file should look something like this:

```ini
[General]
directURL=http://skse.silverlock.org/beta/skse64_2_00_18.7z
```

In the example above we used [SKSE SE 2.0.18](http://skse.silverlock.org/) and you'd have to replace the URL with the direct download link of the Script Extender you are using.

Next up are Cleaned Master Files. Use xEdit through MO2 and clean the base game master files normally, copy the cleaned master files to a new mod in MO2 (called `Cleaned Master Files` or something) and replace the cleaned master files in your game folder with the backup created by xEdit to revert them to their default unmodified state.

#### Game Folder Files and MO2

You now know about `.meta` files and understand that every file has to come from somewhere, this also means that you also need to create `.meta` files for MO2 and files in your game folder. We recommend using the [MO2 GitHub Releases](https://github.com/ModOrganizer2/modorganizer/releases/) instead of the ones you find on the Nexus.

Mods that need to be installed to the game folder by the user are required to be installed to a `Game Folder Files` folder in your MO2 directory. Let's look at an example for better understanding:

You will likely make use of SKSE/F4SE/OBSE or other Script Extender if you are modding Bethesda titles. Eg for SKSE you'd need to install `skse64_1_5_97.dll`, `skse64_loader.exe` and `skse64_steam_loader.dll` to your game folder. To make things easier for the end user, you can should put those files inside the `Game Folder Files` folder at `MO2\Game Folder Files`. You also need the archive and it's `.meta` file (see [Script Extender and Cleaned ESMs](#script-extender-and-cleaned-masters) section if you haven't) in your downloads folder so Wabbajack can match those files.

The user then only has to copy the files from the `Game Folder Files` directory to their game folder after installation. This also works for other files that need to be installed directly to the game folder like ENB or ReShade.

#### Special Flags

There are some special cases where you want to change the default Wabbajack behavior for a specific mod. You can place the following flags in the notes or comments section of a mod to change how Wabbajack handles that mod.

| Flag | Description | Notes |
|------|-------------|-------|
| `WABBAJACK_INCLUDE` | All mod files will be inlined into the `.wabbajack` file | |
| `WABBAJACK_NOMATCH_INCLUDE` | All mod files will be inlined into the `.wabbajack` file even if Wabbajack did not found a match for them | Useful for custom patches you created |
| `WABBAJACK_ALWAYS_ENABLE` | The mod will not be ignored by Wabbajack even if it's disabled | Wabbajack will normally ignore all mods you disabled in MO2 but there are some cases where you might want to give some choice to the end user and want to have the mod included |
| `WABBAJACK_ALWAYS_DISABLE` | The mod will always be ignored by Wabbajack | Useful if you don't want some mods included in the Modlist but still want to keep it active in your own setup |

#### Tagfile Tags

You can create an empty `tagfile` with no extention in any folder you want to apply this tags to. This is meant to be used with folders that aren't mods.

| Flag/File | Description | Notes |
|------|-------------|-------|
| `WABBAJACK_INCLUDE` | All files in this folder will be inlined into the `.wabbajack` file | |
| `WABBAJACK_NOMATCH_INCLUDE` | All files in this folder will be inlined into the `.wabbajack` file even if Wabbajack did not found a match for them. | Useful for generated files.|
| `WABBAJACK_IGNORE` | All files in this folder will be ignored by Wabbajack and therefore not be put into into the `.wabbajack` file. | Useful for tools or other things outside a mod you don't want/need reproduced on a users machine. Handle with care since excluded stuff can potentially break a setup.\* |
<<<<<<< HEAD
| `WABBAJACK_NOMATCH_INCLUDE_FILES.txt` | All files listed in this file will be included in the `.wabbajack` file. | Every file needs to be in the same folder as the tag file. Every file need to be written into a new line. Every file needs to be added with its file extension.|
| `WABBAJACK_IGNORE_FILES.txt` | All files listed in this file will be ignored by Wabbajack and not included in the `.wabbajack` file. | Every file needs to be in the same folder as the tag file. Every file need to be written into a new line. Every file needs to be added with its file extension.|
=======
| `WABBAJACK_INCLUDE_SAVES` | When this file exists Wabbajack will include your save files in the `.wabbajack` file.||
>>>>>>> 4476a411

\*It will finish the installation of a modlist, but the installed list might not run if you excluded a crutial part of it.

#### Patches

Reading all the previous section you might wonder if Wabbajack is able to detect modified files and how it deals with them. Wabbajack can't include the modified file so instead we just include the difference between the original and modified version.

This basically means `original + patch = final` and we only include `patch` in the `.wabbajack` file which, by itself, is just gibberish and completely useless without the original file. This allows us to distribute arbitrary changes without violating copyrights as we do not copy copyrighted material. Instead, we copy instructions on how to modify the copyrighted material.

You don't even have to tell Wabbajack that a specific file was modified, that you be way too much work. Instead Wabbajack will figure out which file got modified and create a binary patch. The modified file can be anything from some modified settings file to a patched plugin or optimized mesh/texture.

#### BSA Decomposition

Wabbajack is able to analyse `.bsa` and `.ba2` files and can also create those. This means that you can compress files into a BSA and Wabbajack will index that BSA, match the files against the downloads and re-create the BSA during installation for the user.

#### Multiple MO2 Profiles

Wabbajack will normally ignore every other profile but you might have more than one profile that should be included. In this case you can create a `otherprofiles.txt` file in your main profile folder and write the names of the other profiles (1 per line) in it.

**Example**:

Profiles: `SFW`, `NSFW` (`SFW` is the main profile)

contents of `MO2\profiles\SFW\otherprofiles.txt`:

```txt
NSFW
```

#### Minimal Downloads Folder

We already talked about how Wabbajack will _match_ files to determine where they came from. This can sometimes not work as intended and Wabbajack might end up matching files against the wrong archive. This can happen when you have multiple versions of the same mod in your downloads folder. It is highly recommended that you **delete unused downloads and previous versions of mods** so that Wabbajack doesn't end up mis-matching files and the end user ends up downloading more than they need.

### Compilation

Compilation itself is very straight forward and similar to Installation: you let Wabbajack run and hope it finishes successfully. The key for making it run successfully is having a "Wabbajack-compliant" MO2 setup which you can get by following the advices from the previous sections.

#### Wabbajack Compilation Configuration

In Wabbajack select _Create a Modlist_ to navigate to the configuration screen. Here you can configure some metadata for your Modlist which will later be viewable by the user.

| Field | Description | Notes |
|-------|-------------|-------|
| Modlist Name | **REQUIRED:** Name of your Modlist | |
| Version | **REQUIRED:** Current Version | Do note that this has to be a semantic version (1.0 or 0.1 (it can have multiple `.` separators)) and not some random text like "The best version on Earth" (this is not the Nexus)! |
| Author | Modlist Author | Should be your name in original Modlists and/or the name of the original Modlist author if you adapted a normal Modlist to a Wabbajack Modlist |
| Description | 700 characters Descriptions | |
| Image | Modlist Image | Aspect ratio should be 16:9 for the best result |
| Website | Website URL | |
| Readme | Readme URL | |
| NSFW | NSFW Checkbox | Only really needed for official Modlists as our Galleries have the option to hide NSFW Modlists |

#### Compilation Errors

You will likely get a ton of errors during your first compilation which is to be expected. We highly recommend you join our [Discord](https://discord.gg/wabbajack) and check the `modlist-development-help` channel for help.

### Post-Compilation

After you have finished the Compilation you are basically done with Wabbajack and can upload the resulting `.wabbajack` file to somewhere, share it with people or just keep it for yourself as a Modlist backup. This section is for people who want to share their Modlist with the community.

In the Wabbajack community we differentiate between _official_ and _unofficial_ Modlists. The former being curated Modlists which have been tested and are available in the Wabbajack Gallery while the latter are Modlists submitted on our [Discord](https://discord.gg/wabbajack) in the `unofficial-modlist-submissions` channel and are not tested.

Official Modlists also get their own support channel on our Discord and often have 500-2500 users depending on the game. Do note that these Modlists receive regular updates and the authors are putting in a lot of hours to deliver the best possible version. If you think your Modlist and more importantly: yourself are up for the task you can submit your Modlist for official status on the Discord in the `modlist-development-info` channel.

Managing a Modlist can be tricky if you have never done something like this. In the early days of Wabbajack we mostly relied on GDocs READMEs and hosted all accompanying files on GDrive while managing issues through the support channel on Discord. This system was later almost completely replaced through valiant effort by one of our developers: almost all new Modlists use GitHub for managing their Modlist.

GitHub was made for developers and is the site you are currently on. It mostly hosts source code for open source projects, such as Wabbajack, but can also be used for project management. Another strong point is Markdown support. This README you are currently reading is, like every other GitHub README, written in Markdown and rendered on GitHub.

On the topic of READMEs: you should create a good one.

It is not sufficient to just slap some install and MCM instructions in there. Your Modlist might contain a thousand mods and offer hundreds of playtime but the user might not know what in oblivion is even going on and what's included.

Example structure for a good README:

- **Preamble**: Give a quick overview about what your Modlist is about, the core idea and also mention that it's a Wabbajack Modlist (some might not know what Wabbajack is so link to this README)
- **Requirements**: Simple list of requirements such as min CPU, GPU, RAM and most importantly: Drive Space. Also include a list of accounts the user needs such as a Nexus Mods, LoversLab, VectorPlexus Account or any other sites your are downloading from
- **Installation**: Installation instructions specific to your Modlist. You can take a look at some of the Modlists linked below as almost all of them use the same instructions with minor changes
- **Important Mods you should know about**: This is an important section you should not forget. Go in-depth on core mods and talk about _important mods the user should know about_. It can be overwhelming for the user to just be thrusted into a completely modded world without knowing what's even included and possible.
- **MCM**: If your Modlist has some sort of MCM like for Skyrim or Fallout 4 then you should give instructions on what settings to use
- **Changelog**: Should not be in the README and can be in a separate file called `CHANGELOG.md` but make sure to create one

Some Modlists that host all their stuff on GitHub:

- the OG GitHub Modlist: [Lotus](https://github.com/erri120/lotus)
- [Keizaal](https://github.com/PierreDespereaux/Keizaal)
- [Living Skyrim](https://github.com/ForgottenGlory/Living-Skyrim-2)
- [Elder Souls](https://github.com/jdsmith2816/eldersouls)
- [Total Visual Overhaul](https://github.com/NotTotal/Total-Visual-Overhaul)
- [Serenity](https://github.com/ixanza/serenity)
- [MOISE](https://github.com/ForgottenGlory/MOISE)
- [Dungeons & Deviousness](https://github.com/ForgottenGlory/Dungeons-Deviousness)

### Meta Files

_Read [Everything comes for somewhere](#everything-comes-for-somewhere) first, as that section explains the basic concept of meta files. This section focuses more on advances uses._

You already know how `.meta` files should look for mods that come from Nexus Mods:

```ini
[General]
gameName=Skyrim
modID=3863
fileID=1000172397
```

This is the basic configuration for an archive that game from Nexus Mods. You can get these types of `.meta` files through MO2 by using the _Query Info_ option in the Downloads tab.

Mods can also be hosted somewhere else, eg on other modding sites like LoversLab, ModDB or normal file hosting services like GDrive and MEGA. Below is a table for all supported sites that Wabbajack can download from.

**Additional notes**:

- Every `.meta` file, no matter the site, has to start with `[General]`
- `.meta` files are **case sensitive** (see [Issue `#480`](https://github.com/wabbajack-tools/wabbajack/issues/480) for more info, this will be fixed somewhere in the future)
- The "Whitelist" Wabbajack uses is available on [GitHub](https://github.com/wabbajack-tools/opt-out-lists/blob/master/ServerWhitelist.yml) and you might have to create a Pull Request if you want to add a link
- For IPS4 Sites: IPS4 sites have a common layout and all behave very similar. There are some minor differences because they use different template versions but in general the same layout applies to all of them. Here are the different download links you can have for IPS4 sites:
  - Multi-file download: `{SITE-PREFIX}/files/file/{FILE}/?do=download&r={ID}&confirm=1&t=1`
  - Single-file download: `{SITE-PREFIX}/files/file/{FILE}/`
  - Attachments: `{SITE-PREFIX}/applications/core/interface/file/attachment.php?id={ID}`

| Site | Requires Login | Requires Whitelist Entry | Meta File Layout | Example | Notes |
|------|----------------|--------------------------|------------------|---------|-------|
| [LoversLab](https://www.loverslab.com/) | Yes | No | IPS4 Site Prefix: `https://www.loverslab.com` | `directURL=https://www.loverslab.com/files/file/11116-test-file-for-wabbajack-integration/?do=download&r=737123&confirm=1&t=1` | IPS4 Site, mostly multi-file downloads |
| [VectorPlexus](https://vectorplexus.com/) | Yes | No | IPS4 Site Prefix: `https://vectorplexus.com` | `directURL=https://vectorplexus.com/files/file/290-wabbajack-test-file` | IPS4 Site, mostly multi-file downloads |
| [TES Alliance](http://tesalliance.org/) | Yes | No | IPS4 Site Prefix: `http://tesalliance.org/forums/index.php?` | `directURL=http://tesalliance.org/forums/index.php?/files/file/2035-wabbajack-test-file/` | IPS4 Site, mostly single-file downloads |
| [TESAll](https://tesall.ru) | Yes | No | IPS4 Site Prefix: `https://tesall.ru` | `directURL=https://tesall.ru/files/getdownload/594545-wabbajack-test-file/` | IPS4 Site, mostly single-file downloads |
| [ModDB](https://www.moddb.com/) | No | No | `directURL=https://www.moddb.com/downloads/start/{ID}` | `https://www.moddb.com/downloads/start/124908` | Downloads can be very slow |
| [Patreon](https://www.patreon.com/) | No | Yes | `directURL=https://www.patreon.com/file?h={ID1}i={ID2}` | `directURL=https://www.patreon.com/file?h=34874668&i=5247431` | Only public downloads, paywalled downloads can not be downloaded |
| [GitHub](https://github.com/) | No | No | `directURL=https://github.com/{USER}/{REPO}/releases/download/{TAG}/{FILE}` | `directURL=https://github.com/ModOrganizer2/modorganizer/releases/download/v2.3.1/Mod.Organizer-2.3.1.7z` | |
| [Google Drive](https://drive.google.com/) | No | Yes | `directURL=https://drive.google.com/file/d/{ID}` | `directURL=https://drive.google.com/file/d/1grLRTrpHxlg7VPxATTFNfq2OkU_Plvh_/` | Google Drive is known to not be a reliable file hosting service as a file can get temporarily inaccessible if too many users try to download it |
| [MEGA](https://mega.nz/) | No (Optional) | Yes | `directURL=https://mega.nz/#!{ID}` | `directURL=https://mega.nz/#!CsMSFaaJ!-uziC4mbJPRy2e4pPk8Gjb3oDT_38Be9fzZ6Ld4NL-k` | MEGA has a 5GB transfer quota on non-premium users, even less for non-registered ones. It is recommended to login to MEGA before downloading any files |
| [Mediafire](https://www.mediafire.com/) | No | Yes | `directURL=https://www.mediafire.com/file/{FILE}` | `directURL=http://www.mediafire.com/file/agiqzm1xwebczpx/WABBAJACK_TEST_FILE.txt` | Medafire downloads are known to fail from time to time |
| [Dropbox](https://www.dropbox.com/) | No | Yes | `directURL=https://www.dropbox.com/s/{FILE}?dl=0` | `directURL=https://www.dropbox.com/s/5hov3m2pboppoc2/WABBAJACK_TEST_FILE.txt?dl=0` | |
| [Yandex Disk](https://disk.yandex.com/) | No | Yes | `directURL=https://yadi.sk/d/{ID}` | `directURL=https://yadi.sk/d/jqwQT4ByYtC9Tw` | |

## FAQ

**How does Wabbajack differ from Automaton?**

I, halgari, used to be a developer working on Automaton. Sadly development was moving a bit too slowly for my liking, and I realized that a complete rewrite would allow the implementation of some really nice features (like BSA packing). As such I made the decision to strike out on my own and make an app that worked first, and then make it pretty. The end result is an app with a ton of features, and a less than professional UI. But that's my motto when coding "_make it work, then make it pretty_".

**Can I charge for a Wabbajack Modlist I created?**

No, as specified in the [License](#license--copyright), Wabbajack Modlists must be available for free. Any payment in exchange for access to a Wabbajack installer is strictly prohibited. This includes paywalling, "pay for beta access", "pay for current version, previous version is free", or any sort of other quid-pro-quo monetization structure. The Wabbajack team reserves the right to implement software that will prohibit the installation of any lists that are paywalled.

**Can I accept donations for my installer?**

Absolutely! As long as the act of donating does not entitle the donator to access to the installer. The installer must be free, donations must be a "thank you" - not a purchase of services or content.

### For Mod Authors

**How does Wabbajack download mods from the Nexus?**

Wabbajack uses the official [Nexus API](https://app.swaggerhub.com/apis-docs/NexusMods/nexus-mods_public_api_params_in_form_data/1.0#/) to retrieve download links from the Nexus. Mod Managers such as MO2 or Vortex also use this API to download files. Downloading using the API is the same as downloading directly from the website, both will increase your download count and give you donation points.

**How can I opt out of having my mod be included in a Modlist?**

As explained before:

> We use the official [Nexus API](https://app.swaggerhub.com/apis-docs/NexusMods/nexus-mods_public_api_params_in_form_data/1.0#/) to retrieve download links from the Nexus.

Everyone who has access to the Nexus can download your mod. The Nexus does not and can not lock out Wabbajack from using the API to download a specific mod based on _author preferences_.

**Will the end user even know they use my mod?**

Your mod is exposed in several layers of the user experience when installing a Modlist. Before the installation even starts, the user has access to the manifest of the Modlist. This contains a list of all mods to be installed as well as the authors, version, size, links and more meta data depending on origin.

Wabbajack will start a Slideshow during installation which features all mods to be installed in random order. The Slideshow displays the title, author, main image, description, version and a link to the Nexus page.

After installation the user most likely needs to check the instructions of the Modlist for recommended MCM options. If your mod has an MCM and needs a lot of configuring than your mod will likely be featured in the instructions.

Some Modlists also have an extensive README and we highly encourage new Modlist Authors to add a section about important mods to their README (see [Post-Compilation](#post-compilation)).

**What if my mod is not on the Nexus?**

You can check all sites we can download from [here](#meta-files) and we can easily add support for other sites. As long as your mod is publicly accessible and available on the Internet, Wabbajack can probably download it. Even if the site requires a login and does not have an API, we can always just resort to our internal browser and download the mod as if a user would go to the website using Firefox/Chrome and click the download button.

## License & Copyright

All original code in Wabbajack is given freely via the [GPL3 license](LICENSE.txt). Parts of Wabbajack use libraries that carry their own Open Sources licenses, those parts retain their original copyrights. Selling of Modlist files is strictly forbidden. As is hosting the files behind any sort of paywall. You received this tool free of charge, respect this by giving freely as you were given.

## Contributing

Look at the [`CONTRIBUTING.md`](https://github.com/halgari/wabbajack/blob/master/CONTRIBUTING.md) file for detailed guidelines.

## Thanks to

Our testers and Discord members who encourage development and help test the builds.<|MERGE_RESOLUTION|>--- conflicted
+++ resolved
@@ -136,12 +136,9 @@
 | `WABBAJACK_INCLUDE` | All files in this folder will be inlined into the `.wabbajack` file | |
 | `WABBAJACK_NOMATCH_INCLUDE` | All files in this folder will be inlined into the `.wabbajack` file even if Wabbajack did not found a match for them. | Useful for generated files.|
 | `WABBAJACK_IGNORE` | All files in this folder will be ignored by Wabbajack and therefore not be put into into the `.wabbajack` file. | Useful for tools or other things outside a mod you don't want/need reproduced on a users machine. Handle with care since excluded stuff can potentially break a setup.\* |
-<<<<<<< HEAD
 | `WABBAJACK_NOMATCH_INCLUDE_FILES.txt` | All files listed in this file will be included in the `.wabbajack` file. | Every file needs to be in the same folder as the tag file. Every file need to be written into a new line. Every file needs to be added with its file extension.|
 | `WABBAJACK_IGNORE_FILES.txt` | All files listed in this file will be ignored by Wabbajack and not included in the `.wabbajack` file. | Every file needs to be in the same folder as the tag file. Every file need to be written into a new line. Every file needs to be added with its file extension.|
-=======
 | `WABBAJACK_INCLUDE_SAVES` | When this file exists Wabbajack will include your save files in the `.wabbajack` file.||
->>>>>>> 4476a411
 
 \*It will finish the installation of a modlist, but the installed list might not run if you excluded a crutial part of it.
 
