﻿<?xml version="1.0" encoding="utf-8"?>
<Project Sdk="Microsoft.NET.Sdk">
    <PropertyGroup>
      <TargetFramework>netstandard2.1</TargetFramework>
      <Platforms>x64</Platforms>
      <RuntimeIdentifier>win10-x64</RuntimeIdentifier>
      <AllowUnsafeBlocks>true</AllowUnsafeBlocks>
    </PropertyGroup>
    <PropertyGroup Condition="'$(Configuration)|$(Platform)'=='Debug|x64'">
      <DocumentationFile>Wabbajack.VirtualFileSystem.xml</DocumentationFile>
    </PropertyGroup>
    <ItemGroup>
      <ProjectReference Include="..\Compression.BSA\Compression.BSA.csproj" />
      <ProjectReference Include="..\Wabbajack.Common\Wabbajack.Common.csproj" />
    </ItemGroup>
    <ItemGroup>
      <PackageReference Include="Genbox.AlphaFS" Version="2.2.2.1" />
      <PackageReference Include="K4os.Hash.Crc" Version="1.1.4" />
      <PackageReference Include="OMODFramework" Version="2.0.1" />
<<<<<<< HEAD
      <PackageReference Include="SharpCompress" Version="0.26.0" />
      <PackageReference Include="System.Collections.Immutable" Version="5.0.0-preview.6.20305.6" />
=======
      <PackageReference Include="System.Collections.Immutable" Version="5.0.0-preview.8.20407.11" />
>>>>>>> 1207b232
    </ItemGroup>
    <ItemGroup>
      <None Update="Extractors\7z.dll">
        <CopyToOutputDirectory>Always</CopyToOutputDirectory>
      </None>
      <None Update="Extractors\7z.exe">
        <CopyToOutputDirectory>Always</CopyToOutputDirectory>
      </None>
      <None Update="Extractors\innounp.exe">
        <CopyToOutputDirectory>Always</CopyToOutputDirectory>
      </None>
    </ItemGroup>
</Project><|MERGE_RESOLUTION|>--- conflicted
+++ resolved
@@ -17,12 +17,8 @@
       <PackageReference Include="Genbox.AlphaFS" Version="2.2.2.1" />
       <PackageReference Include="K4os.Hash.Crc" Version="1.1.4" />
       <PackageReference Include="OMODFramework" Version="2.0.1" />
-<<<<<<< HEAD
       <PackageReference Include="SharpCompress" Version="0.26.0" />
-      <PackageReference Include="System.Collections.Immutable" Version="5.0.0-preview.6.20305.6" />
-=======
-      <PackageReference Include="System.Collections.Immutable" Version="5.0.0-preview.8.20407.11" />
->>>>>>> 1207b232
+      <PackageReference Include="System.Collections.Immutable" Version="5.0.0-preview.6.20305.11" />
     </ItemGroup>
     <ItemGroup>
       <None Update="Extractors\7z.dll">
