﻿using System;
using System.Reactive;
using System.Reactive.Linq;
using System.Security;
using System.Threading.Tasks;
using CG.Web.MegaApiClient;
using ReactiveUI;
using Wabbajack.Common;

namespace Wabbajack.Lib.Downloaders
{
    public class MegaDownloader : IUrlDownloader, INeedsLoginCredentials
    {
<<<<<<< HEAD
        public async Task<AbstractDownloadState> GetDownloaderState(dynamic archiveINI, bool quickMode)
=======
        public MegaApiClient MegaApiClient;
        private const string DataName = "mega-cred";

        public LoginReturnMessage LoginWithCredentials(string username, SecureString password)
        {
            MegaApiClient.AuthInfos authInfos;

            try
            {
                authInfos = MegaApiClient.GenerateAuthInfos(username, password.ToNormalString());
                username = null;
                password = null;
            }
            catch (ApiException e)
            {
                return e.ApiResultCode switch
                {
                    ApiResultCode.BadArguments => new LoginReturnMessage($"Email or password was wrong! {e.Message}",
                        true),
                    ApiResultCode.InternalError => new LoginReturnMessage(
                        $"Internal error occured! Please report this to the Wabbajack Team! {e.Message}", true),
                    _ => new LoginReturnMessage($"Error generating authentication information! {e.Message}", true)
                };
            }
            
            try
            {
                MegaApiClient.Login(authInfos);
            }
            catch (ApiException e)
            {
                if ((int)e.ApiResultCode == -26)
                {
                    return new LoginReturnMessage("Two-Factor Authentication needs to be disabled before login!", true);
                }
                return e.ApiResultCode switch
                {
                    ApiResultCode.InternalError => new LoginReturnMessage(
                        $"Internal error occured! Please report this to the Wabbajack Team! {e.Message}", true),
                    _ => new LoginReturnMessage($"Error during login: {e.Message}", true)
                };
            }

            if(MegaApiClient.IsLoggedIn)
                authInfos.ToEcryptedJson(DataName);

            return new LoginReturnMessage("Logged in successfully, you can now close this window.",
                !MegaApiClient.IsLoggedIn || !Utils.HaveEncryptedJson(DataName));
        }

        public MegaDownloader()
        {
            MegaApiClient = new MegaApiClient();

            TriggerLogin = ReactiveCommand.Create(() => { },
                IsLoggedIn.Select(b => !b).ObserveOnGuiThread());

            ClearLogin = ReactiveCommand.Create(() => Utils.CatchAndLog(() => Utils.DeleteEncryptedJson(DataName)),
                IsLoggedIn.ObserveOnGuiThread());
        }

        public async Task<AbstractDownloadState> GetDownloaderState(dynamic archiveINI)
>>>>>>> 9454bcaa
        {
            var url = archiveINI?.General?.directURL;
            return GetDownloaderState(url);
        }

        public AbstractDownloadState GetDownloaderState(string url)
        {
            if (url != null && url.StartsWith(Consts.MegaPrefix))
                return new State { Url = url, MegaApiClient = MegaApiClient};
            return null;
        }

        public async Task Prepare()
        {
        }

        public class State : HTTPDownloader.State
        {
<<<<<<< HEAD
            public override async Task<bool> Download(Archive a, AbsolutePath destination)
=======
            public MegaApiClient MegaApiClient;

            private void MegaLogin()
            {
                if (MegaApiClient.IsLoggedIn)
                    return;

                if (!Utils.HaveEncryptedJson(DataName))
                {
                    Utils.Status("Logging into MEGA (as anonymous)");
                    MegaApiClient.LoginAnonymous();
                }
                else
                {
                    Utils.Status("Logging into MEGA with saved credentials.");
                    var authInfo = Utils.FromEncryptedJson<MegaApiClient.AuthInfos>(DataName);
                    MegaApiClient.Login(authInfo);
                }
            }

            public override async Task<bool> Download(Archive a, string destination)
>>>>>>> 9454bcaa
            {
                MegaLogin();

                var fileLink = new Uri(Url);
                var node = MegaApiClient.GetNodeFromLink(fileLink);
                Utils.Status($"Downloading MEGA file: {a.Name}");
<<<<<<< HEAD
                client.DownloadFile(fileLink, (string)destination);
=======
                MegaApiClient.DownloadFile(fileLink, destination);
>>>>>>> 9454bcaa
                return true;
            }

            public override async Task<bool> Verify(Archive a)
            {
                MegaLogin();

                var fileLink = new Uri(Url);
                try
                {
                    var node = MegaApiClient.GetNodeFromLink(fileLink);
                    return true;
                }
                catch (Exception)
                {
                    return false;
                }
            }
        }

        public ReactiveCommand<Unit, Unit> TriggerLogin { get; }
        public ReactiveCommand<Unit, Unit> ClearLogin { get; }
        public IObservable<bool> IsLoggedIn => Utils.HaveEncryptedJsonObservable(DataName);
        public string SiteName => "MEGA";
        public IObservable<string> MetaInfo => Observable.Return("");
        public Uri SiteURL => new Uri("https://mega.nz/");
        public Uri IconUri => new Uri("https://mega.nz/favicon.ico");
    }
}<|MERGE_RESOLUTION|>--- conflicted
+++ resolved
@@ -11,9 +11,6 @@
 {
     public class MegaDownloader : IUrlDownloader, INeedsLoginCredentials
     {
-<<<<<<< HEAD
-        public async Task<AbstractDownloadState> GetDownloaderState(dynamic archiveINI, bool quickMode)
-=======
         public MegaApiClient MegaApiClient;
         private const string DataName = "mega-cred";
 
@@ -75,8 +72,7 @@
                 IsLoggedIn.ObserveOnGuiThread());
         }
 
-        public async Task<AbstractDownloadState> GetDownloaderState(dynamic archiveINI)
->>>>>>> 9454bcaa
+        public async Task<AbstractDownloadState> GetDownloaderState(dynamic archiveINI, bool quickMode)
         {
             var url = archiveINI?.General?.directURL;
             return GetDownloaderState(url);
@@ -95,9 +91,6 @@
 
         public class State : HTTPDownloader.State
         {
-<<<<<<< HEAD
-            public override async Task<bool> Download(Archive a, AbsolutePath destination)
-=======
             public MegaApiClient MegaApiClient;
 
             private void MegaLogin()
@@ -118,19 +111,13 @@
                 }
             }
 
-            public override async Task<bool> Download(Archive a, string destination)
->>>>>>> 9454bcaa
+            public override async Task<bool> Download(Archive a, AbsolutePath destination)
             {
                 MegaLogin();
 
                 var fileLink = new Uri(Url);
-                var node = MegaApiClient.GetNodeFromLink(fileLink);
                 Utils.Status($"Downloading MEGA file: {a.Name}");
-<<<<<<< HEAD
-                client.DownloadFile(fileLink, (string)destination);
-=======
-                MegaApiClient.DownloadFile(fileLink, destination);
->>>>>>> 9454bcaa
+                await MegaApiClient.DownloadFileAsync(fileLink, (string)destination, new Progress<double>(p => Utils.Status($"Downloading MEGA File: {a.Name}", Percent.FactoryPutInRange(p))));
                 return true;
             }
 
