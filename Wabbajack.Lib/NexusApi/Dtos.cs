--- conflicted
+++ resolved
@@ -34,38 +34,26 @@
 
     public class ModInfo
     {
-<<<<<<< HEAD
-        public string name { get; set; }
-        public string summary { get; set; }
-        public string description { get; set; }
-        public Uri picture_url { get; set; }
-        public string mod_id { get; set; }
+        public string name { get; set; } = string.Empty;
+        public string summary { get; set; } = string.Empty;
+        public string description { get; set; } = string.Empty;
+        public Uri picture_url { get; set; } = new Uri(string.Empty);
+        public string mod_id { get; set; } = string.Empty;
         public long game_id { get; set; }
         public bool allow_rating { get; set; }
-        public string domain_name { get; set; }
+        public string domain_name { get; set; } = string.Empty;
         public long category_id { get; set; }
-        public string version { get; set; }
+        public string version { get; set; } = string.Empty;
         public long endorsement_count { get; set; }
         public long created_timestamp { get; set; }
-        public DateTime created_time { get; set; } 
+        public DateTime created_time { get; set; }
         public long updated_timestamp { get; set; }
         public DateTime updated_time { get; set; }
-        public string author { get; set; }
-        public string uploaded_by { get; set; }
-        public Uri uploaded_users_profile_url { get; set; }
-=======
-        public uint _internal_version { get; set; }
-        public string game_name { get; set; } = string.Empty;
-        public string mod_id { get; set; } = string.Empty;
-        public string name { get; set; } = string.Empty;
-        public string summary { get; set; } = string.Empty;
         public string author { get; set; } = string.Empty;
         public string uploaded_by { get; set; } = string.Empty;
-        public string uploaded_users_profile_url { get; set; } = string.Empty;
-        public string picture_url { get; set; } = string.Empty;
->>>>>>> f8321f27
+        public Uri uploaded_users_profile_url { get; set; } = new Uri(string.Empty);
         public bool contains_adult_content { get; set; }
-        public string status { get; set; }
+        public string status { get; set; } = string.Empty;
         public bool available { get; set; } = true;
     }
 
