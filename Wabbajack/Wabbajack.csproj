﻿<?xml version="1.0" encoding="utf-8"?>
<Project ToolsVersion="15.0" xmlns="http://schemas.microsoft.com/developer/msbuild/2003">
  <Import Project="$(MSBuildExtensionsPath)\$(MSBuildToolsVersion)\Microsoft.Common.props" Condition="Exists('$(MSBuildExtensionsPath)\$(MSBuildToolsVersion)\Microsoft.Common.props')" />
  <PropertyGroup>
    <Configuration Condition=" '$(Configuration)' == '' ">Debug</Configuration>
    <Platform Condition=" '$(Platform)' == '' ">AnyCPU</Platform>
    <ProjectGuid>{33602679-8484-40C7-A10C-774DFF5D8314}</ProjectGuid>
    <OutputType>WinExe</OutputType>
    <RootNamespace>Wabbajack</RootNamespace>
    <AssemblyName>Wabbajack</AssemblyName>
    <TargetFrameworkVersion>v4.8</TargetFrameworkVersion>
    <FileAlignment>512</FileAlignment>
    <ProjectTypeGuids>{60dc8134-eba5-43b8-bcc9-bb4bc16c2548};{FAE04EC0-301F-11D3-BF4B-00C04F79EFBC}</ProjectTypeGuids>
    <WarningLevel>4</WarningLevel>
    <AutoGenerateBindingRedirects>true</AutoGenerateBindingRedirects>
    <Deterministic>true</Deterministic>
    <NuGetPackageImportStamp>
    </NuGetPackageImportStamp>
    <IsWebBootstrapper>false</IsWebBootstrapper>
    <XamlDebuggingInformation>True</XamlDebuggingInformation>
    <PublishUrl>publish\</PublishUrl>
    <Install>true</Install>
    <InstallFrom>Disk</InstallFrom>
    <UpdateEnabled>false</UpdateEnabled>
    <UpdateMode>Foreground</UpdateMode>
    <UpdateInterval>7</UpdateInterval>
    <UpdateIntervalUnits>Days</UpdateIntervalUnits>
    <UpdatePeriodically>false</UpdatePeriodically>
    <UpdateRequired>false</UpdateRequired>
    <MapFileExtensions>true</MapFileExtensions>
    <ApplicationRevision>0</ApplicationRevision>
    <ApplicationVersion>1.0.0.%2a</ApplicationVersion>
    <UseApplicationTrust>false</UseApplicationTrust>
    <BootstrapperEnabled>true</BootstrapperEnabled>
    <TargetFrameworkProfile />
  </PropertyGroup>
  <PropertyGroup Condition=" '$(Configuration)|$(Platform)' == 'Debug|AnyCPU' ">
    <PlatformTarget>x64</PlatformTarget>
    <DebugSymbols>true</DebugSymbols>
    <DebugType>full</DebugType>
    <Optimize>false</Optimize>
    <OutputPath>bin\Debug\</OutputPath>
    <DefineConstants>DEBUG;TRACE</DefineConstants>
    <ErrorReport>prompt</ErrorReport>
    <WarningLevel>4</WarningLevel>
    <NoWarn>CS1998</NoWarn>
    <WarningsAsErrors>CS4014</WarningsAsErrors>
  </PropertyGroup>
  <PropertyGroup Condition=" '$(Configuration)|$(Platform)' == 'Release|AnyCPU' ">
    <PlatformTarget>x64</PlatformTarget>
    <DebugType>pdbonly</DebugType>
    <Optimize>true</Optimize>
    <OutputPath>bin\Release\</OutputPath>
    <DefineConstants>TRACE</DefineConstants>
    <ErrorReport>prompt</ErrorReport>
    <WarningLevel>4</WarningLevel>
    <Prefer32Bit>false</Prefer32Bit>
    <NoWarn>CS1998</NoWarn>
    <WarningsAsErrors>CS4014</WarningsAsErrors>
  </PropertyGroup>
  <PropertyGroup>
    <ApplicationIcon>Resources\Icons\wabbajack.ico</ApplicationIcon>
  </PropertyGroup>
  <PropertyGroup Condition="'$(Configuration)|$(Platform)' == 'Debug %28no commandargs%29|AnyCPU'">
    <DebugSymbols>true</DebugSymbols>
    <OutputPath>bin\Debug %28no commandargs%29\</OutputPath>
    <DefineConstants>DEBUG;TRACE</DefineConstants>
    <DebugType>full</DebugType>
    <PlatformTarget>x64</PlatformTarget>
    <ErrorReport>prompt</ErrorReport>
    <CodeAnalysisRuleSet>MinimumRecommendedRules.ruleset</CodeAnalysisRuleSet>
    <Prefer32Bit>true</Prefer32Bit>
    <NoWarn>CS1998</NoWarn>
    <WarningsAsErrors>CS4014</WarningsAsErrors>
  </PropertyGroup>
  <PropertyGroup Condition="'$(Configuration)|$(Platform)' == 'Debug|x64'">
    <DebugSymbols>true</DebugSymbols>
    <OutputPath>bin\x64\Debug\</OutputPath>
    <DefineConstants>DEBUG;TRACE</DefineConstants>
    <DebugType>full</DebugType>
    <PlatformTarget>x64</PlatformTarget>
    <ErrorReport>prompt</ErrorReport>
    <CodeAnalysisRuleSet>MinimumRecommendedRules.ruleset</CodeAnalysisRuleSet>
    <Prefer32Bit>true</Prefer32Bit>
  </PropertyGroup>
  <PropertyGroup Condition="'$(Configuration)|$(Platform)' == 'Release|x64'">
    <OutputPath>bin\x64\Release\</OutputPath>
    <DefineConstants>TRACE</DefineConstants>
    <Optimize>true</Optimize>
    <DebugType>pdbonly</DebugType>
    <PlatformTarget>x64</PlatformTarget>
    <ErrorReport>prompt</ErrorReport>
    <CodeAnalysisRuleSet>MinimumRecommendedRules.ruleset</CodeAnalysisRuleSet>
  </PropertyGroup>
  <PropertyGroup Condition="'$(Configuration)|$(Platform)' == 'Debug %28no commandargs%29|x64'">
    <DebugSymbols>true</DebugSymbols>
    <OutputPath>bin\x64\Debug %28no commandargs%29\</OutputPath>
    <DefineConstants>DEBUG;TRACE</DefineConstants>
    <DebugType>embedded</DebugType>
    <PlatformTarget>x64</PlatformTarget>
    <ErrorReport>prompt</ErrorReport>
    <CodeAnalysisRuleSet>MinimumRecommendedRules.ruleset</CodeAnalysisRuleSet>
    <Prefer32Bit>true</Prefer32Bit>
  </PropertyGroup>
  <PropertyGroup Condition="'$(Configuration)|$(Platform)' == 'Debug|x86'">
    <DebugSymbols>true</DebugSymbols>
    <OutputPath>bin\x86\Debug\</OutputPath>
    <DefineConstants>DEBUG;TRACE</DefineConstants>
    <DebugType>full</DebugType>
    <PlatformTarget>x86</PlatformTarget>
    <LangVersion>7.3</LangVersion>
    <ErrorReport>prompt</ErrorReport>
    <CodeAnalysisRuleSet>MinimumRecommendedRules.ruleset</CodeAnalysisRuleSet>
    <Prefer32Bit>true</Prefer32Bit>
  </PropertyGroup>
  <PropertyGroup Condition="'$(Configuration)|$(Platform)' == 'Release|x86'">
    <OutputPath>bin\x86\Release\</OutputPath>
    <DefineConstants>TRACE</DefineConstants>
    <Optimize>true</Optimize>
    <DebugType>pdbonly</DebugType>
    <PlatformTarget>x86</PlatformTarget>
    <LangVersion>7.3</LangVersion>
    <ErrorReport>prompt</ErrorReport>
    <CodeAnalysisRuleSet>MinimumRecommendedRules.ruleset</CodeAnalysisRuleSet>
  </PropertyGroup>
  <PropertyGroup Condition="'$(Configuration)|$(Platform)' == 'Debug %28no commandargs%29|x86'">
    <DebugSymbols>true</DebugSymbols>
    <OutputPath>bin\x86\Debug %28no commandargs%29\</OutputPath>
    <DefineConstants>DEBUG;TRACE</DefineConstants>
    <DebugType>full</DebugType>
    <PlatformTarget>x86</PlatformTarget>
    <LangVersion>7.3</LangVersion>
    <ErrorReport>prompt</ErrorReport>
    <CodeAnalysisRuleSet>MinimumRecommendedRules.ruleset</CodeAnalysisRuleSet>
    <Prefer32Bit>true</Prefer32Bit>
  </PropertyGroup>
  <ItemGroup>
    <Reference Include="PresentationFramework.Aero" />
    <Reference Include="System" />
    <Reference Include="System.Configuration" />
    <Reference Include="System.Data" />
    <Reference Include="System.Design" />
    <Reference Include="System.Drawing" />
    <Reference Include="System.IO.Compression" />
    <Reference Include="System.Numerics" />
    <Reference Include="System.Runtime.Serialization" />
    <Reference Include="System.Security" />
    <Reference Include="System.ServiceModel" />
    <Reference Include="System.Transactions" />
    <Reference Include="System.Web" />
    <Reference Include="System.Windows" />
    <Reference Include="System.Windows.Forms" />
    <Reference Include="System.Xml" />
    <Reference Include="Microsoft.CSharp" />
    <Reference Include="System.Core" />
    <Reference Include="System.Xml.Linq" />
    <Reference Include="System.Data.DataSetExtensions" />
    <Reference Include="System.Net.Http" />
    <Reference Include="System.Xaml">
      <RequiredTargetFramework>4.0</RequiredTargetFramework>
    </Reference>
    <Reference Include="WindowsBase" />
    <Reference Include="PresentationCore" />
    <Reference Include="PresentationFramework" />
  </ItemGroup>
  <ItemGroup>
    <ApplicationDefinition Include="App.xaml">
      <Generator>MSBuild:Compile</Generator>
      <SubType>Designer</SubType>
    </ApplicationDefinition>
    <Compile Include="Converters\EqualsToBoolConverter.cs" />
<<<<<<< HEAD
    <Compile Include="Views\Common\HeatedBackgroundView.xaml.cs">
      <DependentUpon>HeatedBackgroundView.xaml</DependentUpon>
    </Compile>
=======
    <Compile Include="View Models\ModListMetadataVM.cs" />
>>>>>>> ebee1796
    <Compile Include="Views\LinksView.xaml.cs">
      <DependentUpon>LinksView.xaml</DependentUpon>
    </Compile>
    <Compile Include="Views\ModeSelectionView.xaml.cs">
      <DependentUpon>ModeSelectionView.xaml</DependentUpon>
    </Compile>
    <Compile Include="View Models\GameVM.cs" />
    <Compile Include="Views\Compilers\MO2CompilerConfigView.xaml.cs">
      <DependentUpon>MO2CompilerConfigView.xaml</DependentUpon>
    </Compile>
    <Compile Include="View Models\Compilers\ISubCompilerVM.cs" />
    <Compile Include="View Models\Compilers\MO2CompilerVM.cs" />
    <Compile Include="View Models\Compilers\ModlistSettingsEditorVM.cs" />
    <Compile Include="View Models\Compilers\VortexCompilerVM.cs" />
    <Compile Include="Converters\InverseBooleanConverter.cs" />
    <Compile Include="Converters\BoolToVisibilityHiddenConverter.cs" />
    <Compile Include="Views\Common\RadioButtonView.xaml.cs">
      <DependentUpon>RadioButtonView.xaml</DependentUpon>
    </Compile>
    <Compile Include="Views\Common\BeginButton.xaml.cs">
      <DependentUpon>BeginButton.xaml</DependentUpon>
    </Compile>
    <Compile Include="Converters\BoolToVisibilityConverter.cs" />
    <Compile Include="Views\Common\DetailImageView.xaml.cs">
      <DependentUpon>DetailImageView.xaml</DependentUpon>
    </Compile>
    <Compile Include="Extensions\EnumerableExt.cs" />
    <Compile Include="Views\Common\TopProgressView.xaml.cs">
      <DependentUpon>TopProgressView.xaml</DependentUpon>
    </Compile>
    <Compile Include="Settings.cs" />
    <Compile Include="View Models\FilePickerVM.cs" />
    <Compile Include="View Models\ModListVM.cs" />
    <Compile Include="View Models\ModVM.cs" />
    <Compile Include="Views\Compilers\CompilerView.xaml.cs">
      <DependentUpon>CompilerView.xaml</DependentUpon>
    </Compile>
    <Compile Include="Converters\IsNotNullVisibilityConverter.cs" />
    <Compile Include="Extensions\ReactiveUIExt.cs" />
    <Compile Include="Views\DownloadWindow.xaml.cs">
      <DependentUpon>DownloadWindow.xaml</DependentUpon>
    </Compile>
    <Compile Include="View Models\ModeSelectionVM.cs" />
    <Compile Include="Views\Common\FilePicker.xaml.cs">
      <DependentUpon>FilePicker.xaml</DependentUpon>
    </Compile>
    <Compile Include="Views\InstallationView.xaml.cs">
      <DependentUpon>InstallationView.xaml</DependentUpon>
    </Compile>
    <Compile Include="View Models\Compilers\CompilerVM.cs" />
    <Compile Include="View Models\MainWindowVM.cs" />
    <Compile Include="Views\Common\LogCpuView.xaml.cs">
      <DependentUpon>LogCpuView.xaml</DependentUpon>
    </Compile>
    <Compile Include="Converters\LeftMarginMultiplierConverter.cs" />
    <Compile Include="Util\TreeViewItemExtensions.cs" />
    <Compile Include="View Models\SlideShow.cs" />
    <Compile Include="Views\ModListGalleryView.xaml.cs">
      <DependentUpon>ModListGalleryView.xaml</DependentUpon>
    </Compile>
    <Compile Include="Views\TextViewer.xaml.cs">
      <DependentUpon>TextViewer.xaml</DependentUpon>
    </Compile>
    <Compile Include="Views\UserControlRx.cs" />
    <Compile Include="Views\Compilers\VortexCompilerConfigView.xaml.cs">
      <DependentUpon>VortexCompilerConfigView.xaml</DependentUpon>
    </Compile>
    <Page Include="Views\Common\HeatedBackgroundView.xaml">
      <SubType>Designer</SubType>
      <Generator>MSBuild:Compile</Generator>
    </Page>
    <Page Include="Views\LinksView.xaml">
      <SubType>Designer</SubType>
      <Generator>MSBuild:Compile</Generator>
    </Page>
    <Page Include="Views\ModeSelectionView.xaml">
      <SubType>Designer</SubType>
      <Generator>MSBuild:Compile</Generator>
    </Page>
    <Page Include="Views\Compilers\MO2CompilerConfigView.xaml">
      <SubType>Designer</SubType>
      <Generator>MSBuild:Compile</Generator>
    </Page>
    <Page Include="Views\Common\RadioButtonView.xaml">
      <SubType>Designer</SubType>
      <Generator>MSBuild:Compile</Generator>
    </Page>
    <Page Include="Views\Common\BeginButton.xaml">
      <SubType>Designer</SubType>
      <Generator>MSBuild:Compile</Generator>
    </Page>
    <Page Include="Views\Common\DetailImageView.xaml">
      <SubType>Designer</SubType>
      <Generator>MSBuild:Compile</Generator>
    </Page>
    <Page Include="Views\Compilers\CompilerView.xaml">
      <SubType>Designer</SubType>
      <Generator>MSBuild:Compile</Generator>
    </Page>
    <Page Include="Views\Common\TopProgressView.xaml">
      <SubType>Designer</SubType>
      <Generator>MSBuild:Compile</Generator>
    </Page>
    <Page Include="Views\DownloadWindow.xaml">
      <SubType>Designer</SubType>
      <Generator>MSBuild:Compile</Generator>
    </Page>
    <Page Include="Views\Common\FilePicker.xaml">
      <Generator>MSBuild:Compile</Generator>
      <SubType>Designer</SubType>
    </Page>
    <Page Include="Views\InstallationView.xaml">
      <SubType>Designer</SubType>
      <Generator>MSBuild:Compile</Generator>
    </Page>
    <Page Include="Views\Common\LogCpuView.xaml">
      <Generator>MSBuild:Compile</Generator>
      <SubType>Designer</SubType>
    </Page>
    <Page Include="Views\MainWindow.xaml">
      <Generator>MSBuild:Compile</Generator>
      <SubType>Designer</SubType>
    </Page>
    <Compile Include="App.xaml.cs">
      <DependentUpon>App.xaml</DependentUpon>
      <SubType>Code</SubType>
    </Compile>
    <Compile Include="View Models\InstallerVM.cs" />
    <Compile Include="Util\AutoScrollBehavior.cs" />
    <Compile Include="Views\MainWindow.xaml.cs">
      <DependentUpon>MainWindow.xaml</DependentUpon>
      <SubType>Code</SubType>
    </Compile>
    <Page Include="Themes\Styles.xaml">
      <Generator>MSBuild:Compile</Generator>
      <SubType>Designer</SubType>
    </Page>
    <Page Include="Views\ModListGalleryView.xaml">
      <SubType>Designer</SubType>
      <Generator>MSBuild:Compile</Generator>
    </Page>
    <Page Include="Views\TextViewer.xaml">
      <Generator>MSBuild:Compile</Generator>
      <SubType>Designer</SubType>
    </Page>
    <Page Include="Views\Compilers\VortexCompilerConfigView.xaml">
      <SubType>Designer</SubType>
      <Generator>MSBuild:Compile</Generator>
    </Page>
  </ItemGroup>
  <ItemGroup>
    <Compile Include="Properties\AssemblyInfo.cs">
      <SubType>Code</SubType>
    </Compile>
    <Compile Include="Properties\Resources.Designer.cs">
      <AutoGen>True</AutoGen>
      <DesignTime>True</DesignTime>
      <DependentUpon>Resources.resx</DependentUpon>
    </Compile>
    <Compile Include="Properties\Settings.Designer.cs">
      <AutoGen>True</AutoGen>
      <DependentUpon>Settings.settings</DependentUpon>
      <DesignTimeSharedInput>True</DesignTimeSharedInput>
    </Compile>
    <EmbeddedResource Include="Properties\Resources.resx">
      <Generator>ResXFileCodeGenerator</Generator>
      <LastGenOutput>Resources.Designer.cs</LastGenOutput>
    </EmbeddedResource>
    <None Include="Properties\Settings.settings">
      <Generator>SettingsSingleFileGenerator</Generator>
      <LastGenOutput>Settings.Designer.cs</LastGenOutput>
    </None>
  </ItemGroup>
  <ItemGroup>
    <None Include="App.config" />
  </ItemGroup>
  <ItemGroup>
    <ProjectReference Include="$(SolutionDir)\Compression.BSA\Compression.BSA.csproj">
      <Project>{ff5d892f-8ff4-44fc-8f7f-cd58f307ad1b}</Project>
      <Name>Compression.BSA</Name>
    </ProjectReference>
    <ProjectReference Include="$(SolutionDir)\Wabbajack.Common\Wabbajack.Common.csproj">
      <Project>{b3f3fb6e-b9eb-4f49-9875-d78578bc7ae5}</Project>
      <Name>Wabbajack.Common</Name>
    </ProjectReference>
    <ProjectReference Include="$(SolutionDir)\Wabbajack.Lib\Wabbajack.Lib.csproj">
      <Project>{0a820830-a298-497d-85e0-e9a89efef5fe}</Project>
      <Name>Wabbajack.Lib</Name>
    </ProjectReference>
  </ItemGroup>
  <ItemGroup>
    <BootstrapperPackage Include=".NETFramework,Version=v4.7.2">
      <Visible>False</Visible>
      <ProductName>Microsoft .NET Framework 4.7.2 %28x86 and x64%29</ProductName>
      <Install>true</Install>
    </BootstrapperPackage>
    <BootstrapperPackage Include="Microsoft.Net.Framework.3.5.SP1">
      <Visible>False</Visible>
      <ProductName>.NET Framework 3.5 SP1</ProductName>
      <Install>false</Install>
    </BootstrapperPackage>
  </ItemGroup>
  <ItemGroup>
    <Resource Include="Resources\Icons\wabbajack.ico" />
  </ItemGroup>
  <ItemGroup>
    <EmbeddedResource Include="Resources\banner.png" />
  </ItemGroup>
  <ItemGroup>
    <EmbeddedResource Include="Resources\banner_small.png" />
  </ItemGroup>
  <ItemGroup>
    <Resource Include="Resources\Icons\discord.png" />
  </ItemGroup>
  <ItemGroup>
    <EmbeddedResource Include="Resources\Icons\next.png" />
  </ItemGroup>
  <ItemGroup>
    <EmbeddedResource Include="Resources\Banner_Dark.png" />
  </ItemGroup>
  <ItemGroup>
    <Resource Include="Resources\banner_small_dark.png" />
  </ItemGroup>
  <ItemGroup>
    <PackageReference Include="AlphaFS">
      <Version>2.2.6</Version>
    </PackageReference>
    <PackageReference Include="CommonMark.NET">
      <Version>0.15.1</Version>
    </PackageReference>
    <PackageReference Include="Costura.Fody">
      <Version>4.1.0</Version>
    </PackageReference>
    <PackageReference Include="DynamicData">
      <Version>6.13.21</Version>
    </PackageReference>
    <PackageReference Include="Fody">
      <Version>6.0.5</Version>
      <IncludeAssets>runtime; build; native; contentfiles; analyzers; buildtransitive</IncludeAssets>
      <PrivateAssets>all</PrivateAssets>
    </PackageReference>
    <PackageReference Include="GitInfo">
      <Version>2.0.21</Version>
      <IncludeAssets>runtime; build; native; contentfiles; analyzers; buildtransitive</IncludeAssets>
      <PrivateAssets>all</PrivateAssets>
    </PackageReference>
    <PackageReference Include="K4os.Compression.LZ4.Streams">
      <Version>1.1.11</Version>
    </PackageReference>
    <PackageReference Include="MahApps.Metro">
      <Version>1.6.5</Version>
    </PackageReference>
    <PackageReference Include="MahApps.Metro.IconPacks">
      <Version>2.3.0</Version>
    </PackageReference>
    <PackageReference Include="MegaApiClient">
      <Version>1.7.1</Version>
    </PackageReference>
    <PackageReference Include="Microsoft-WindowsAPICodePack-Shell">
      <Version>1.1.3.3</Version>
    </PackageReference>
    <PackageReference Include="Newtonsoft.Json">
      <Version>12.0.3</Version>
    </PackageReference>
    <PackageReference Include="Newtonsoft.Json.Bson">
      <Version>1.0.2</Version>
    </PackageReference>
    <PackageReference Include="protobuf-net">
      <Version>2.4.4</Version>
    </PackageReference>
    <PackageReference Include="ReactiveUI.Events.WPF">
      <Version>10.5.30</Version>
    </PackageReference>
    <PackageReference Include="ReactiveUI.Fody">
      <Version>10.5.30</Version>
    </PackageReference>
    <PackageReference Include="ReactiveUI.WPF">
      <Version>10.5.30</Version>
    </PackageReference>
    <PackageReference Include="SharpCompress">
      <Version>0.24.0</Version>
    </PackageReference>
    <PackageReference Include="SharpZipLib">
      <Version>1.2.0</Version>
    </PackageReference>
    <PackageReference Include="Syroot.Windows.IO.KnownFolders">
      <Version>1.2.1</Version>
    </PackageReference>
    <PackageReference Include="System.Reactive">
      <Version>4.2.0</Version>
    </PackageReference>
    <PackageReference Include="WebSocketSharpFork">
      <Version>1.0.4</Version>
    </PackageReference>
    <PackageReference Include="WPFThemes.DarkBlend">
      <Version>1.0.8</Version>
    </PackageReference>
    <PackageReference Include="YamlDotNet">
      <Version>8.0.0</Version>
    </PackageReference>
  </ItemGroup>
  <ItemGroup>
    <Resource Include="Resources\Wabba_Mouth.png" />
  </ItemGroup>
  <ItemGroup>
    <Resource Include="Resources\MO2Button.png" />
    <Resource Include="Resources\VortexButton.png" />
  </ItemGroup>
  <ItemGroup>
    <Resource Include="Resources\Icons\gog.png" />
    <Resource Include="Resources\Icons\steam.png" />
  </ItemGroup>
  <ItemGroup>
    <Resource Include="Resources\Icons\github.png" />
    <Resource Include="Resources\Icons\patreon.png" />
  </ItemGroup>
  <ItemGroup>
    <Resource Include="Resources\Wabba_Mouth_No_Text.png" />
  </ItemGroup>
  <Import Project="$(MSBuildToolsPath)\Microsoft.CSharp.targets" />
</Project><|MERGE_RESOLUTION|>--- conflicted
+++ resolved
@@ -169,13 +169,10 @@
       <SubType>Designer</SubType>
     </ApplicationDefinition>
     <Compile Include="Converters\EqualsToBoolConverter.cs" />
-<<<<<<< HEAD
+    <Compile Include="View Models\ModListMetadataVM.cs" />
     <Compile Include="Views\Common\HeatedBackgroundView.xaml.cs">
       <DependentUpon>HeatedBackgroundView.xaml</DependentUpon>
     </Compile>
-=======
-    <Compile Include="View Models\ModListMetadataVM.cs" />
->>>>>>> ebee1796
     <Compile Include="Views\LinksView.xaml.cs">
       <DependentUpon>LinksView.xaml</DependentUpon>
     </Compile>
