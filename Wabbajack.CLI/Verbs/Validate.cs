--- conflicted
+++ resolved
@@ -10,9 +10,9 @@
     [Verb("validate", HelpText = @"Validates a Modlist")]
     public class Validate : AVerb
     {
-        [IsFile(CustomMessage = "The modlist file %1 does not exist!", Extension = Consts.ModListExtension)]
+        [IsFile(CustomMessage = "The modlist file %1 does not exist!", Extension = Consts.ModListExtensionString)]
         [Option('i', "input", Required = true, HelpText = @"Modlist file")]
-        public string? Input { get; set; }
+        public string Input { get; set; } = "";
 
         /// <summary>
         /// Runs the Validation of a Modlist
@@ -20,16 +20,6 @@
         /// <returns></returns>
         protected override async Task<ExitCode> Run()
         {
-<<<<<<< HEAD
-            if (!File.Exists(Input))
-                return CLIUtils.Exit($"The file {Input} does not exist!", -1);
-
-
-            if (!Input.EndsWith((string)Consts.ModListExtension))
-                return CLIUtils.Exit($"The file {Input} does not end with {Consts.ModListExtension}!", -1);
-
-=======
->>>>>>> d6e4ca6b
             ModList modlist;
 
             try
