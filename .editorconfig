# To learn more about .editorconfig see https://aka.ms/editorconfigdocs
###############################
# Core EditorConfig Options   #
###############################
# All files
[*]
indent_style = space
# Code files
[*.{cs,csx}]
indent_size = 4
insert_final_newline = true
charset = utf-8-bom
###############################
# .NET Coding Conventions     #
###############################
[*.{cs}]
# Organize usings
dotnet_sort_system_directives_first = true
# this. preferences
dotnet_style_qualification_for_field = false:silent
dotnet_style_qualification_for_property = false:silent
dotnet_style_qualification_for_method = false:silent
dotnet_style_qualification_for_event = false:silent
# Language keywords vs BCL types preferences
dotnet_style_predefined_type_for_locals_parameters_members = true:silent
dotnet_style_predefined_type_for_member_access = true:silent
# Parentheses preferences
dotnet_style_parentheses_in_arithmetic_binary_operators = always_for_clarity:silent
dotnet_style_parentheses_in_relational_binary_operators = always_for_clarity:silent
dotnet_style_parentheses_in_other_binary_operators = always_for_clarity:silent
dotnet_style_parentheses_in_other_operators = never_if_unnecessary:silent
# Modifier preferences
dotnet_style_require_accessibility_modifiers = for_non_interface_members:silent
dotnet_style_readonly_field = true:suggestion
# Expression-level preferences
dotnet_style_object_initializer = true:suggestion
dotnet_style_collection_initializer = true:suggestion
dotnet_style_explicit_tuple_names = true:suggestion
dotnet_style_null_propagation = true:suggestion
dotnet_style_coalesce_expression = true:suggestion
dotnet_style_prefer_is_null_check_over_reference_equality_method = true:silent
dotnet_prefer_inferred_tuple_names = true:suggestion
dotnet_prefer_inferred_anonymous_type_member_names = true:suggestion
dotnet_style_prefer_auto_properties = true:silent
dotnet_style_prefer_conditional_expression_over_assignment = true:silent
dotnet_style_prefer_conditional_expression_over_return = true:silent
###############################
# Naming Conventions          #
###############################
# Style Definitions
dotnet_naming_style.pascal_case_style.capitalization             = pascal_case
# Use PascalCase for constant fields  
dotnet_naming_rule.constant_fields_should_be_pascal_case.severity = suggestion
dotnet_naming_rule.constant_fields_should_be_pascal_case.symbols  = constant_fields
dotnet_naming_rule.constant_fields_should_be_pascal_case.style    = pascal_case_style
dotnet_naming_symbols.constant_fields.applicable_kinds            = field
dotnet_naming_symbols.constant_fields.applicable_accessibilities  = *
dotnet_naming_symbols.constant_fields.required_modifiers          = const
###############################
# C# Coding Conventions       #
###############################
[*.cs]
# var preferences
csharp_style_var_for_built_in_types = true:silent
csharp_style_var_when_type_is_apparent = true:silent
csharp_style_var_elsewhere = true:silent
# Expression-bodied members
csharp_style_expression_bodied_methods = false:silent
csharp_style_expression_bodied_constructors = false:silent
csharp_style_expression_bodied_operators = false:silent
csharp_style_expression_bodied_properties = true:silent
csharp_style_expression_bodied_indexers = true:silent
csharp_style_expression_bodied_accessors = true:silent
# Pattern matching preferences
csharp_style_pattern_matching_over_is_with_cast_check = true:suggestion
csharp_style_pattern_matching_over_as_with_null_check = true:suggestion
# Null-checking preferences
csharp_style_throw_expression = true:suggestion
csharp_style_conditional_delegate_call = true:suggestion
# Modifier preferences
csharp_preferred_modifier_order = public,private,protected,internal,static,extern,new,virtual,abstract,sealed,override,readonly,unsafe,volatile,async:suggestion
# Expression-level preferences
csharp_prefer_braces = true:silent
csharp_style_deconstructed_variable_declaration = true:suggestion
csharp_prefer_simple_default_expression = true:suggestion
csharp_style_pattern_local_over_anonymous_function = true:suggestion
csharp_style_inlined_variable_declaration = true:suggestion
###############################
# C# Formatting Rules         #
###############################
# New line preferences
csharp_new_line_before_open_brace = all
csharp_new_line_before_else = true
csharp_new_line_before_catch = true
csharp_new_line_before_finally = true
csharp_new_line_before_members_in_object_initializers = true
csharp_new_line_before_members_in_anonymous_types = true
csharp_new_line_between_query_expression_clauses = true
# Indentation preferences
csharp_indent_case_contents = true
csharp_indent_switch_labels = true
csharp_indent_labels = flush_left
# Space preferences
csharp_space_after_cast = false
csharp_space_after_keywords_in_control_flow_statements = true
csharp_space_between_method_call_parameter_list_parentheses = false
csharp_space_between_method_declaration_parameter_list_parentheses = false
csharp_space_between_parentheses = false
csharp_space_before_colon_in_inheritance_clause = true
csharp_space_after_colon_in_inheritance_clause = true
csharp_space_around_binary_operators = before_and_after
csharp_space_between_method_declaration_empty_parameter_list_parentheses = false
csharp_space_between_method_call_name_and_opening_parenthesis = false
csharp_space_between_method_call_empty_parameter_list_parentheses = false
# Wrapping preferences
csharp_preserve_single_line_statements = true
csharp_preserve_single_line_blocks = true
###############################
# C# Async Rules              #
###############################
# CS4014: Task not awaited
dotnet_diagnostic.CS4014.severity = error
# CS1998: Async function does not contain await
dotnet_diagnostic.CS1998.severity = silent

###############################
# C# Nullability              #
###############################
# CS8602: Dereference of a possibly null reference.
dotnet_diagnostic.CS8602.severity = error

# CS8600: Converting null literal or possible null value to non-nullable type.
dotnet_diagnostic.CS8600.severity = error

# CS8619: Nullability of reference types in value doesn't match target type.
dotnet_diagnostic.CS8619.severity = error

# CS8603: Possible null reference return.
dotnet_diagnostic.CS8603.severity = error

# CS8625: Cannot convert null literal to non-nullable reference type.
dotnet_diagnostic.CS8625.severity = error

# CS8653: A default expression introduces a null value for a type parameter.
dotnet_diagnostic.CS8653.severity = silent

# CS8601: Possible null reference assignment.
dotnet_diagnostic.CS8601.severity = error

# CS8604: Possible null reference argument.
dotnet_diagnostic.CS8604.severity = error

# CS8622: Nullability of reference types in type of parameter doesn't match the target delegate.
dotnet_diagnostic.CS8622.severity = error

# CS8610: Nullability of reference types in type of parameter doesn't match overridden member.
dotnet_diagnostic.CS8610.severity = error

# CS8618: Non-nullable field is uninitialized. Consider declaring as nullable.
dotnet_diagnostic.CS8618.severity = error

# CS8629: Nullable value type may be null.
dotnet_diagnostic.CS8629.severity = error

# CS8620: Argument cannot be used for parameter due to differences in the nullability of reference types.
dotnet_diagnostic.CS8620.severity = error

# CS8614: Nullability of reference types in type of parameter doesn't match implicitly implemented member.
dotnet_diagnostic.CS8614.severity = error

# CS8617: Nullability of reference types in type of parameter doesn't match implemented member.
dotnet_diagnostic.CS8617.severity = error

# CS8611: Nullability of reference types in type of parameter doesn't match partial method declaration.
dotnet_diagnostic.CS8611.severity = error

# CS8597: Thrown value may be null.
dotnet_diagnostic.CS8597.severity = error

# CS8609: Nullability of reference types in return type doesn't match overridden member.
dotnet_diagnostic.CS8609.severity = error

# CS8714: The type cannot be used as type parameter in the generic type or method. Nullability of type argument doesn't match 'notnull' constraint.
dotnet_diagnostic.CS8714.severity = error

# CS8605: Unboxing a possibly null value.
<<<<<<< HEAD
dotnet_diagnostic.CS8605.severity = error
=======
dotnet_diagnostic.CS8605.severity = error 
>>>>>>> d6e4ca6b
<|MERGE_RESOLUTION|>--- conflicted
+++ resolved
@@ -184,8 +184,4 @@
 dotnet_diagnostic.CS8714.severity = error
 
 # CS8605: Unboxing a possibly null value.
-<<<<<<< HEAD
-dotnet_diagnostic.CS8605.severity = error
-=======
-dotnet_diagnostic.CS8605.severity = error 
->>>>>>> d6e4ca6b
+dotnet_diagnostic.CS8605.severity = error 